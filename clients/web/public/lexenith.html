<!--
+-------------------------------------------------------------+
|                          CERTEUS                            |
+-------------------------------------------------------------+
| FILE: clients/web/public/lexenith.html                     |
| ROLE: Web client page.                                      |
| PLIK: clients/web/public/lexenith.html                     |
| ROLA: Strona klienta web.                                   |
+-------------------------------------------------------------+
-->
<!doctype html>
<html lang="pl" data-theme="dark">
  <head>
    <meta charset="utf-8" />
    <meta name="viewport" content="width=device-width, initial-scale=1" />
    <title>CERTEUS • LEXENITH</title>
    <style>
<<<<<<< HEAD
      body {
        font-family:
          ui-sans-serif,
          system-ui,
          -apple-system,
          Segoe UI,
          Roboto,
          Arial;
        margin: 0;
        background: #111315;
        color: #f2f2f3;
      }
      .container {
        max-width: 980px;
        margin: 24px auto;
        padding: 0 16px;
      }
      .card {
        background: #181b20;
        border: 1px solid #2a2d33;
        border-radius: 12px;
        padding: 16px;
        margin-bottom: 16px;
      }
      h1 {
        margin: 0 0 10px;
        font-size: 22px;
      }
      .row {
        display: flex;
        gap: 12px;
        flex-wrap: wrap;
        align-items: center;
      }
      .btn {
        background: #1a1c20;
        border: 1px solid #2a2d33;
        color: #f2f2f3;
        padding: 8px 12px;
        border-radius: 10px;
        cursor: pointer;
      }
      .btn:hover {
        background: #20242a;
      }
      .muted {
        color: #9aa0a6;
      }
      textarea,
      input {
        background: #1a1c20;
        border: 1px solid #2a2d33;
        border-radius: 10px;
        color: #f2f2f3;
        padding: 8px 10px;
      }
      textarea {
        width: 100%;
        height: 100px;
      }
      pre {
        background: #20242a;
        border: 1px solid #2a2d33;
        border-radius: 8px;
        padding: 8px;
        white-space: pre-wrap;
      }
=======
      body{font-family:ui-sans-serif,system-ui,-apple-system,Segoe UI,Roboto,Arial;margin:0;background:#111315;color:#f2f2f3}
      .container{max-width:1080px;margin:24px auto;padding:0 16px}
      .card{background:#181b20;border:1px solid #2a2d33;border-radius:12px;padding:16px;margin-bottom:16px}
      h1{margin:0 0 10px;font-size:22px}
      .row{display:flex;gap:12px;flex-wrap:wrap;align-items:center}
      .btn{background:#1a1c20;border:1px solid #2a2d33;color:#f2f2f3;padding:8px 12px;border-radius:10px;cursor:pointer}
      .btn:hover{background:#20242a}
      .muted{color:#9aa0a6}
      input,textarea{background:#1a1c20;border:1px solid #2a2d33;border-radius:10px;color:#f2f2f3;padding:8px 10px}
      pre{background:#0f1115;border:1px solid #2a2d33;border-radius:10px;padding:10px;overflow:auto}
>>>>>>> e3ceb95e
    </style>
  </head>
  <body>
    <a href="#main" class="sr-only sr-only-focusable"
      >Pomiń do treści głównej</a
    >
    <div class="container" id="main" role="main">
      <div class="row" style="justify-content: flex-end; margin-bottom: 8px">
        <label class="muted" for="lang">Lang</label>
        <select id="lang" aria-label="Language select" class="btn">
          <option value="pl" selected>PL</option>
          <option value="en">EN</option>
        </select>
      </div>
      <div class="card">
<<<<<<< HEAD
        <h1 id="title-mg">Motion Generator</h1>
        <div class="row">
          <label>Case <input id="case" value="LEX-001" /></label>
          <label
            >Pattern
            <select id="pattern">
              <option>motion-dismiss</option>
              <option>motion-summary</option>
            </select></label
          >
        </div>
        <label>Citations (one per line)</label>
        <textarea id="cites"></textarea>
        <label>Facts (JSON)</label>
        <textarea id="facts">{"key":"value"}</textarea>
        <button id="gen" class="btn" data-i18n="generate">Generate</button>
        <pre id="motion"></pre>
=======
        <h1>Micro‑Court / Motion</h1>
        <div class="row">
          <input id="mc-case" placeholder="case id (LEX-CASE-001)" />
          <select id="mc-pattern"><option value="motion-dismiss">motion-dismiss</option><option value="motion-summary">motion-summary</option></select>
          <button id="mc-lock" class="btn">Lock case</button>
          <button id="mc-publish" class="btn">Publish</button>
        </div>
        <div class="row" style="margin-top:8px;">
          <textarea id="mc-facts" placeholder='facts JSON (e.g. {"A":true})' rows="3" cols="60"></textarea>
          <input id="mc-cites" placeholder="citations (comma‑separated)" />
          <button id="mc-generate" class="btn">Generate motion</button>
        </div>
        <pre id="mc-out" class="muted"></pre>
>>>>>>> e3ceb95e
      </div>
      <div class="card">
<<<<<<< HEAD
        <h1 id="title-cldf">CLDF Renormalize</h1>
        <label>Citations (JSON array of {text,weight})</label>
        <textarea id="cldf">
[{"text":"Art. 5 k.c.","weight":1.0},{"text":"III 2020","weight":0.5}]</textarea
        >
        <button id="renorm" class="btn" data-i18n="renormalize">
          Renormalize
        </button>
        <pre id="cldf_out"></pre>
=======
        <h1>CLDF — Renormalize</h1>
        <div class="row">
          <input id="cldf-cites" placeholder="citations (A;B;C)" />
          <input id="cldf-weights" placeholder="weights (1;0.5;0.25)" />
          <input id="cldf-damp" placeholder="damping (0..1)" />
          <button id="cldf-run" class="btn">Renormalize</button>
        </div>
        <pre id="cldf-out" class="muted"></pre>
>>>>>>> e3ceb95e
      </div>
      <div class="card">
<<<<<<< HEAD
        <h1 id="title-wn">Why‑Not Export</h1>
        <label>Claim</label>
        <input id="claim" value="Powództwo o zapłatę" />
        <label>Counter‑arguments (one per line)</label>
        <textarea id="cargs">
Brak legitymacji czynnej
Nadmierne roszczenie</textarea
        >
        <button id="export" class="btn" data-i18n="export">Export</button>
        <pre id="wn_out"></pre>
      </div>
    </div>
    <script>
            async function gen(){
              const caseId=document.getElementById('case').value; const pattern=document.getElementById('pattern').value;
              const cites=document.getElementById('cites').value.split('
      ').filter(Boolean);
              let facts={}; try{facts=JSON.parse(document.getElementById('facts').value)}catch(e){}
              const r = await fetch('/v1/lexenith/motion/generate',{method:'POST',headers:{'content-type':'application/json'},body:JSON.stringify({case_id:caseId,pattern_id:pattern,citations:cites,facts})});
              document.getElementById('motion').textContent = JSON.stringify(await r.json(), null, 2);
            }
            async function renorm(){
              let arr=[]; try{arr=JSON.parse(document.getElementById('cldf').value)}catch(e){}
              const r = await fetch('/v1/lexenith/cldf/renormalize',{method:'POST',headers:{'content-type':'application/json'},body:JSON.stringify({citations:arr})});
              document.getElementById('cldf_out').textContent = JSON.stringify(await r.json(), null, 2);
            }
            async function exportWN(){
              const claim=document.getElementById('claim').value; const cargs=document.getElementById('cargs').value.split('
      ').filter(Boolean);
              const r = await fetch('/v1/lexenith/why_not/export',{method:'POST',headers:{'content-type':'application/json'},body:JSON.stringify({claim:claim,counter_arguments:cargs})});
              document.getElementById('wn_out').textContent = JSON.stringify(await r.json(), null, 2);
            }
            document.getElementById('gen').addEventListener('click', gen);
            document.getElementById('renorm').addEventListener('click', renorm);
            document.getElementById('export').addEventListener('click', exportWN);
            const I18N={ pl:{title_mg:'Generator pism',generate:'Generuj',title_cldf:'CLDF Renormalizacja',renormalize:'Renormalizuj',title_wn:'Why‑Not Eksport',export:'Eksportuj'}, en:{title_mg:'Motion Generator',generate:'Generate',title_cldf:'CLDF Renormalize',renormalize:'Renormalize',title_wn:'Why‑Not Export',export:'Export'} };
            function getLang(){ const u=new URL(location.href); const p=(u.searchParams.get('lang')||'').toLowerCase(); return (p==='en'||p==='pl')?p:'pl'; }
            function applyI18n(){ const lang=getLang(); const d=I18N[lang]||I18N.pl; document.getElementById('title-mg').textContent=d.title_mg; document.getElementById('title-cldf').textContent=d.title_cldf; document.getElementById('title-wn').textContent=d.title_wn; document.querySelectorAll('[data-i18n]').forEach(el=>{ const k=el.getAttribute('data-i18n'); if(d[k]) el.textContent=d[k]; }); const sel=document.getElementById('lang'); sel.value=lang; sel.onchange=()=>{ const url=new URL(location.href); url.searchParams.set('lang', sel.value); location.href=url.toString(); } }
            applyI18n();
    </script>
    <style>
      :focus-visible {
        outline: 2px solid #8a8f98;
        outline-offset: 2px;
      }
      .sr-only {
        position: absolute;
        left: -10000px;
        top: auto;
        width: 1px;
        height: 1px;
        overflow: hidden;
      }
      .sr-only-focusable:focus {
        position: static;
        width: auto;
        height: auto;
        padding: 8px 10px;
        margin: 6px;
        background: #181b20;
        border: 2px solid #8a8f98;
        border-radius: 8px;
      }
    </style>
  </body>
</html>
=======
        <h1>Why‑Not (PCΔ) Export</h1>
        <div class="row">
          <input id="wn-claim" placeholder="claim" />
          <input id="wn-counters" placeholder="counter‑arguments (A;B;C)" />
          <button id="wn-run" class="btn">Export</button>
          <span class="muted">trace:<span id="wn-trace" class="pill">-</span></span>
        </div>
      </div>
    </div>
    <script>
      async function jfetch(url, opts){ const r=await fetch(url, opts||{}); const t=await r.text(); try{ return {ok:r.ok, data: JSON.parse(t), headers:r.headers} }catch{ return {ok:r.ok, data:t, headers:r.headers} } }
      function show(el, obj){ el.textContent = typeof obj==='string'? obj : JSON.stringify(obj, null, 2); }
      document.getElementById('mc-lock').addEventListener('click', async()=>{
        const cid=(document.getElementById('mc-case').value||'LEX-CASE-001').trim(); const r=await jfetch('/v1/lexenith/micro_court/lock',{method:'POST',headers:{'content-type':'application/json'},body: JSON.stringify({case_id:cid})}); show(document.getElementById('mc-out'), r.data);
      });
      document.getElementById('mc-publish').addEventListener('click', async()=>{
        const cid=(document.getElementById('mc-case').value||'LEX-CASE-001').trim(); const r=await jfetch('/v1/lexenith/micro_court/publish',{method:'POST',headers:{'content-type':'application/json'},body: JSON.stringify({case_id:cid, footnotes:[]})}); show(document.getElementById('mc-out'), r.data);
      });
      document.getElementById('mc-generate').addEventListener('click', async()=>{
        const cid=(document.getElementById('mc-case').value||'LEX-CASE-001').trim(); const pat=document.getElementById('mc-pattern').value; let facts={}; try{ facts=JSON.parse(document.getElementById('mc-facts').value||'{}'); }catch(e){} const cites=(document.getElementById('mc-cites').value||'').split(',').map(x=>x.trim()).filter(Boolean); const r=await jfetch('/v1/lexenith/motion/generate',{method:'POST',headers:{'content-type':'application/json'},body: JSON.stringify({case_id:cid, pattern_id:pat, facts, citations:cites})}); show(document.getElementById('mc-out'), r.data);
      });
      document.getElementById('cldf-run').addEventListener('click', async()=>{
        const labels=(document.getElementById('cldf-cites').value||'A;B;C').split(';').map(x=>x.trim()).filter(Boolean); const ws=(document.getElementById('cldf-weights').value||'1;0.5;0.25').split(';').map(x=>parseFloat(x)||0); const damping=parseFloat(document.getElementById('cldf-damp').value||'1'); const citations = labels.map((t,i)=>({text:t, weight: (ws[i]!==undefined? ws[i]: 1)})); const r=await jfetch('/v1/lexenith/cldf/renormalize',{method:'POST',headers:{'content-type':'application/json'},body: JSON.stringify({citations, damping})}); show(document.getElementById('cldf-out'), r.data);
      });
      document.getElementById('wn-run').addEventListener('click', async()=>{
        const claim=(document.getElementById('wn-claim').value||'claim'); const counters=(document.getElementById('wn-counters').value||'A;B').split(';').map(x=>x.trim()).filter(Boolean); const r=await jfetch('/v1/lexenith/why_not/export',{method:'POST',headers:{'content-type':'application/json'},body: JSON.stringify({claim, counter_arguments:counters})}); if(r.ok){ document.getElementById('wn-trace').textContent = r.data.trace_uri || '-'; }
      });
    </script>
  </body>
  </html>
>>>>>>> e3ceb95e
<|MERGE_RESOLUTION|>--- conflicted
+++ resolved
@@ -15,7 +15,6 @@
     <meta name="viewport" content="width=device-width, initial-scale=1" />
     <title>CERTEUS • LEXENITH</title>
     <style>
-<<<<<<< HEAD
       body {
         font-family:
           ui-sans-serif,
@@ -83,18 +82,6 @@
         padding: 8px;
         white-space: pre-wrap;
       }
-=======
-      body{font-family:ui-sans-serif,system-ui,-apple-system,Segoe UI,Roboto,Arial;margin:0;background:#111315;color:#f2f2f3}
-      .container{max-width:1080px;margin:24px auto;padding:0 16px}
-      .card{background:#181b20;border:1px solid #2a2d33;border-radius:12px;padding:16px;margin-bottom:16px}
-      h1{margin:0 0 10px;font-size:22px}
-      .row{display:flex;gap:12px;flex-wrap:wrap;align-items:center}
-      .btn{background:#1a1c20;border:1px solid #2a2d33;color:#f2f2f3;padding:8px 12px;border-radius:10px;cursor:pointer}
-      .btn:hover{background:#20242a}
-      .muted{color:#9aa0a6}
-      input,textarea{background:#1a1c20;border:1px solid #2a2d33;border-radius:10px;color:#f2f2f3;padding:8px 10px}
-      pre{background:#0f1115;border:1px solid #2a2d33;border-radius:10px;padding:10px;overflow:auto}
->>>>>>> e3ceb95e
     </style>
   </head>
   <body>
@@ -110,7 +97,6 @@
         </select>
       </div>
       <div class="card">
-<<<<<<< HEAD
         <h1 id="title-mg">Motion Generator</h1>
         <div class="row">
           <label>Case <input id="case" value="LEX-001" /></label>
@@ -128,24 +114,8 @@
         <textarea id="facts">{"key":"value"}</textarea>
         <button id="gen" class="btn" data-i18n="generate">Generate</button>
         <pre id="motion"></pre>
-=======
-        <h1>Micro‑Court / Motion</h1>
-        <div class="row">
-          <input id="mc-case" placeholder="case id (LEX-CASE-001)" />
-          <select id="mc-pattern"><option value="motion-dismiss">motion-dismiss</option><option value="motion-summary">motion-summary</option></select>
-          <button id="mc-lock" class="btn">Lock case</button>
-          <button id="mc-publish" class="btn">Publish</button>
-        </div>
-        <div class="row" style="margin-top:8px;">
-          <textarea id="mc-facts" placeholder='facts JSON (e.g. {"A":true})' rows="3" cols="60"></textarea>
-          <input id="mc-cites" placeholder="citations (comma‑separated)" />
-          <button id="mc-generate" class="btn">Generate motion</button>
-        </div>
-        <pre id="mc-out" class="muted"></pre>
->>>>>>> e3ceb95e
       </div>
       <div class="card">
-<<<<<<< HEAD
         <h1 id="title-cldf">CLDF Renormalize</h1>
         <label>Citations (JSON array of {text,weight})</label>
         <textarea id="cldf">
@@ -155,19 +125,8 @@
           Renormalize
         </button>
         <pre id="cldf_out"></pre>
-=======
-        <h1>CLDF — Renormalize</h1>
-        <div class="row">
-          <input id="cldf-cites" placeholder="citations (A;B;C)" />
-          <input id="cldf-weights" placeholder="weights (1;0.5;0.25)" />
-          <input id="cldf-damp" placeholder="damping (0..1)" />
-          <button id="cldf-run" class="btn">Renormalize</button>
-        </div>
-        <pre id="cldf-out" class="muted"></pre>
->>>>>>> e3ceb95e
       </div>
       <div class="card">
-<<<<<<< HEAD
         <h1 id="title-wn">Why‑Not Export</h1>
         <label>Claim</label>
         <input id="claim" value="Powództwo o zapłatę" />
@@ -233,36 +192,4 @@
       }
     </style>
   </body>
-</html>
-=======
-        <h1>Why‑Not (PCΔ) Export</h1>
-        <div class="row">
-          <input id="wn-claim" placeholder="claim" />
-          <input id="wn-counters" placeholder="counter‑arguments (A;B;C)" />
-          <button id="wn-run" class="btn">Export</button>
-          <span class="muted">trace:<span id="wn-trace" class="pill">-</span></span>
-        </div>
-      </div>
-    </div>
-    <script>
-      async function jfetch(url, opts){ const r=await fetch(url, opts||{}); const t=await r.text(); try{ return {ok:r.ok, data: JSON.parse(t), headers:r.headers} }catch{ return {ok:r.ok, data:t, headers:r.headers} } }
-      function show(el, obj){ el.textContent = typeof obj==='string'? obj : JSON.stringify(obj, null, 2); }
-      document.getElementById('mc-lock').addEventListener('click', async()=>{
-        const cid=(document.getElementById('mc-case').value||'LEX-CASE-001').trim(); const r=await jfetch('/v1/lexenith/micro_court/lock',{method:'POST',headers:{'content-type':'application/json'},body: JSON.stringify({case_id:cid})}); show(document.getElementById('mc-out'), r.data);
-      });
-      document.getElementById('mc-publish').addEventListener('click', async()=>{
-        const cid=(document.getElementById('mc-case').value||'LEX-CASE-001').trim(); const r=await jfetch('/v1/lexenith/micro_court/publish',{method:'POST',headers:{'content-type':'application/json'},body: JSON.stringify({case_id:cid, footnotes:[]})}); show(document.getElementById('mc-out'), r.data);
-      });
-      document.getElementById('mc-generate').addEventListener('click', async()=>{
-        const cid=(document.getElementById('mc-case').value||'LEX-CASE-001').trim(); const pat=document.getElementById('mc-pattern').value; let facts={}; try{ facts=JSON.parse(document.getElementById('mc-facts').value||'{}'); }catch(e){} const cites=(document.getElementById('mc-cites').value||'').split(',').map(x=>x.trim()).filter(Boolean); const r=await jfetch('/v1/lexenith/motion/generate',{method:'POST',headers:{'content-type':'application/json'},body: JSON.stringify({case_id:cid, pattern_id:pat, facts, citations:cites})}); show(document.getElementById('mc-out'), r.data);
-      });
-      document.getElementById('cldf-run').addEventListener('click', async()=>{
-        const labels=(document.getElementById('cldf-cites').value||'A;B;C').split(';').map(x=>x.trim()).filter(Boolean); const ws=(document.getElementById('cldf-weights').value||'1;0.5;0.25').split(';').map(x=>parseFloat(x)||0); const damping=parseFloat(document.getElementById('cldf-damp').value||'1'); const citations = labels.map((t,i)=>({text:t, weight: (ws[i]!==undefined? ws[i]: 1)})); const r=await jfetch('/v1/lexenith/cldf/renormalize',{method:'POST',headers:{'content-type':'application/json'},body: JSON.stringify({citations, damping})}); show(document.getElementById('cldf-out'), r.data);
-      });
-      document.getElementById('wn-run').addEventListener('click', async()=>{
-        const claim=(document.getElementById('wn-claim').value||'claim'); const counters=(document.getElementById('wn-counters').value||'A;B').split(';').map(x=>x.trim()).filter(Boolean); const r=await jfetch('/v1/lexenith/why_not/export',{method:'POST',headers:{'content-type':'application/json'},body: JSON.stringify({claim, counter_arguments:counters})}); if(r.ok){ document.getElementById('wn-trace').textContent = r.data.trace_uri || '-'; }
-      });
-    </script>
-  </body>
-  </html>
->>>>>>> e3ceb95e
+</html>