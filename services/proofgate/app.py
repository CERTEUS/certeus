# +-------------------------------------------------------------+

# |                          CERTEUS                            |

# +-------------------------------------------------------------+

# | FILE: services/proofgate/app.py                           |

# | ROLE: Project module.                                       |

# | PLIK: services/proofgate/app.py                           |

# | ROLA: Moduł projektu.                                       |

# +-------------------------------------------------------------+

"""
PL: Moduł projektu CERTEUS (uogólniony opis).

EN: CERTEUS project module (generic description).
"""

# === IMPORTY / IMPORTS ===

from __future__ import annotations

from collections.abc import Mapping
import json
import os
from pathlib import Path
from typing import Any

from fastapi import FastAPI
from fastapi.openapi.utils import get_openapi
from pydantic import BaseModel, Field
import yaml

from core.version import __version__
from monitoring.metrics_slo import observe_decision
from monitoring.otel_setup import set_span_attrs, setup_fastapi_otel
from services.ledger_service.ledger import compute_provenance_hash, ledger_service

try:  # optional: FROST aggregator
    from security.frost import verify_quorum
except Exception:  # pragma: no cover - optional

    def verify_quorum(_obj):  # type: ignore
        return False


try:  # optional: RA helpers for TEE status
<<<<<<< HEAD
    from security.ra import attestation_from_env, extract_fingerprint, verify_fingerprint
=======
    from security.ra import (
        attestation_from_env,
        extract_fingerprint,
        verify_fingerprint,
    )
>>>>>>> b4a54b39
except Exception:  # pragma: no cover - optional

    def attestation_from_env():  # type: ignore
        return None

    def extract_fingerprint(_obj):  # type: ignore
        class _FP:
            def to_dict(self):
                return {}

        return _FP()

    def verify_fingerprint(_obj):  # type: ignore
        return False
<<<<<<< HEAD
=======

>>>>>>> b4a54b39

# === KONFIGURACJA / CONFIGURATION ===

# === MODELE / MODELS ===


class PublishRequest(BaseModel):
    pco: dict[str, Any] | None = Field(
        default=None, description="Proof-Carrying Object"
    )

    policy: dict[str, Any] | None = None

    budget_tokens: int | None = None


class PublishResponse(BaseModel):
    status: str

    pco: dict[str, Any] | None = None

    ledger_ref: str | None = None


class RtbfAppealRequest(BaseModel):
    case_id: str = Field(..., description="Case identifier (RID or CASE_ID)")
    reason: str | None = Field(default=None, description="Optional appeal reason")


class RtbfAppealResponse(BaseModel):
    status: str
    case_id: str
    reason: str | None = None


class RtbfEraseRequest(BaseModel):
    case_id: str = Field(..., description="Case identifier (RID or CASE_ID)")


class RtbfEraseResponse(BaseModel):
    status: str
    case_id: str


# === LOGIKA / LOGIC ===

app = FastAPI(title="ProofGate", version=__version__)
setup_fastapi_otel(app)


@app.get("/healthz")
def healthz() -> dict[str, Any]:
    return {"ok": True, "service": "proofgate-stub"}


@app.get("/v1/tee/status")
def tee_status() -> dict[str, Any]:
    """PL/EN: Report bunker/TEE status for UI badges (best-effort)."""
<<<<<<< HEAD
    bunker_on = (os.getenv("BUNKER") or os.getenv("PROOFGATE_BUNKER") or "").strip() in {"1", "true", "True", "on"}
=======
    bunker_on = (
        os.getenv("BUNKER") or os.getenv("PROOFGATE_BUNKER") or ""
    ).strip() in {"1", "true", "True", "on"}
>>>>>>> b4a54b39
    ra_req = (os.getenv("TEE_RA_REQUIRE") or "").strip() in {"1", "true", "True", "on"}
    att = attestation_from_env()
    fp = None
    attested = False
    try:
        if att:
            attested = True
            fpo = extract_fingerprint(att)
            fpd = getattr(fpo, "to_dict", lambda: {})()
            if isinstance(fpd, dict):
                # validate shape best-effort
                if verify_fingerprint(fpd):
                    fp = fpd
                else:
<<<<<<< HEAD
                    fp = {k: fpd.get(k) for k in ("vendor", "product", "measurement") if k in fpd}
    except Exception:
        attested = False
        fp = None
    return {"bunker_on": bunker_on, "ra_required": ra_req, "attested": bool(attested), "ra": fp}
=======
                    fp = {
                        k: fpd.get(k)
                        for k in ("vendor", "product", "measurement")
                        if k in fpd
                    }
    except Exception:
        attested = False
        fp = None
    return {
        "bunker_on": bunker_on,
        "ra_required": ra_req,
        "attested": bool(attested),
        "ra": fp,
    }
>>>>>>> b4a54b39


def _repo_root() -> Path:
    return Path(__file__).resolve().parents[2]


_RTBF_STORE = _repo_root() / "out" / "rtbf_erased.json"
_RTBF_APPEALS = _repo_root() / "out" / "rtbf_appeals.json"


def _load_rtbf_store() -> set[str]:
    try:
        import json

        data = (
            json.loads(_RTBF_STORE.read_text(encoding="utf-8"))
            if _RTBF_STORE.exists()
            else []
        )
        return {str(x) for x in (data or [])}
    except Exception:
        return set()


def _save_rtbf_store(items: set[str]) -> None:
    try:
        import json

        _RTBF_STORE.parent.mkdir(parents=True, exist_ok=True)
        _RTBF_STORE.write_text(json.dumps(sorted(items), indent=2), encoding="utf-8")
    except Exception:
        pass


def _now_iso() -> str:
    import time

    return time.strftime("%Y-%m-%dT%H:%M:%SZ", time.gmtime())


def _load_appeals() -> dict[str, dict[str, str]]:
    try:
        import json

        data = (
            {}
            if not _RTBF_APPEALS.exists()
            else json.loads(_RTBF_APPEALS.read_text(encoding="utf-8"))
        )
        if not isinstance(data, dict):
            return {}
        # Ensure mapping of case -> {received_at, reason}
        out: dict[str, dict[str, str]] = {}
        for k, v in data.items():
            if isinstance(v, dict):
                rec = {"received_at": str(v.get("received_at") or _now_iso())}
                if v.get("reason"):
                    rec["reason"] = str(v["reason"])  # type: ignore[index]
                out[str(k)] = rec
        return out
    except Exception:
        return {}


def _save_appeals(data: dict[str, dict[str, str]]) -> None:
    try:
        import json

        _RTBF_APPEALS.parent.mkdir(parents=True, exist_ok=True)
        _RTBF_APPEALS.write_text(json.dumps(data, indent=2), encoding="utf-8")
    except Exception:
        pass


def _load_policy_pack() -> dict[str, Any]:
    p = _repo_root() / "policies" / "pco" / "policy_pack.yaml"

    try:
        return yaml.safe_load(p.read_text(encoding="utf-8")) or {}

    except Exception:
        return {}


def _load_governance_pack() -> dict[str, Any]:
    try:
        p = _repo_root() / "policies" / "governance" / "governance_pack.v0.1.yaml"
        return yaml.safe_load(p.read_text(encoding="utf-8")) or {}
    except Exception:
        return {}


def _load_json(path: Path) -> dict[str, Any]:
    try:
        return json.loads(path.read_text(encoding="utf-8"))
    except Exception:
        return {}


def _validate_pco_extensions(pco: Mapping[str, Any]) -> list[str]:
    """PL/EN: Opcjonalna walidacja rozszerzeń PCO (report-only).

    Aktualnie wspiera SEC‑PCO pod kluczami `security` lub `sec`.
    Zwraca listę błędów walidacji (pusta ⇒ brak lub OK).
    """
    errs: list[str] = []
    try:
        # lazy import; brak zależności nie blokuje publikacji
        from jsonschema import Draft7Validator  # type: ignore

        repo = _repo_root()
        sec_schema = _load_json(repo / "schemas" / "security_pco_v0.1.json")
        v_sec = Draft7Validator(sec_schema) if sec_schema else None  # type: ignore[call-arg]

        sec_obj: Any = None
        if isinstance(pco.get("security"), Mapping):
            sec_obj = pco.get("security")
        elif isinstance(pco.get("sec"), Mapping):
            sec_obj = pco.get("sec")

        if v_sec is not None and isinstance(sec_obj, Mapping):
            for err in v_sec.iter_errors(sec_obj):
                errs.append(f"SEC schema: {err.message}")
    except Exception:
        # report-only: nie blokujemy, ignorujemy błędy narzędzi
        return errs

    return errs


def _infer_domain(pco: Mapping[str, Any]) -> str:
    # Explicit field
    d = pco.get("domain") if isinstance(pco, Mapping) else None
    if isinstance(d, str) and d:
        return d.lower().strip()
    # Case prefix heuristic
    case_id = str(pco.get("case_id") or pco.get("rid") or "")
    if case_id.startswith("CER-LEX"):
        return "lex"
    if case_id.startswith("CER-FIN"):
        return "fin"
    if case_id.startswith("CER-SEC"):
        return "sec"
    # Payload keys heuristic
    keys = set(pco.keys()) if isinstance(pco, Mapping) else set()
    if {"signals", "dp_epsilon"} & keys:
        return "fin"
    if {"cldf", "why_not", "motion", "authority_score", "normalized"} & keys:
        return "lex"
    return "lex"


def _get(d: Mapping[str, Any], path: list[str], default: Any = None) -> Any:
    cur: Any = d

    for k in path:
        if not isinstance(cur, Mapping) or k not in cur:  # type: ignore[arg-type]
            return default

        cur = cur[k]  # type: ignore[index]

    return cur


def _get(d: Mapping[str, Any], path: list[str], default: Any = None) -> Any:
    cur: Any = d

    for k in path:
        if not isinstance(cur, Mapping) or k not in cur:  # type: ignore[arg-type]
            return default

        cur = cur[k]  # type: ignore[index]

    return cur


def _has_counsel_signature(pco: Mapping[str, Any]) -> bool:
    sigs = pco.get("signatures") if isinstance(pco, Mapping) else None

    if not isinstance(sigs, list):
        return False

    for s in sigs:
        if isinstance(s, Mapping) and (s.get("role") == "counsel"):
            return True

    return False


def _sources_ok(pco: Mapping[str, Any], policy: Mapping[str, Any]) -> bool:
    srcs = pco.get("sources") if isinstance(pco, Mapping) else None

    if not isinstance(srcs, list) or len(srcs) == 0:
        return False

    for s in srcs:
        if not isinstance(s, Mapping):
            return False

        if not (isinstance(s.get("digest"), str) and s.get("digest")):
            return False

        if not (isinstance(s.get("retrieved_at"), str) and s.get("retrieved_at")):
            return False

    return True


def _derivations_ok(pco: Mapping[str, Any], policy: Mapping[str, Any]) -> bool:
    thr = _get(policy, ["publish_contract", "thresholds", "proofs"], {}) or {}

    allowed_formats = set(thr.get("formats_allowed", ["DRAT", "LRAT", "LFSC"]))

    allowed_solver = set(thr.get("solver_allowed", ["z3", "cvc5"]))

    derivs = pco.get("derivations") if isinstance(pco, Mapping) else None

    if not isinstance(derivs, list) or len(derivs) == 0:
        return False

    for d in derivs:
        if not isinstance(d, Mapping):
            return False

        if d.get("solver") not in allowed_solver:
            return False

        if d.get("proof_format") not in allowed_formats:
            return False

        if not (isinstance(d.get("artifact_digest"), str) and d.get("artifact_digest")):
            return False

    return True


def _repro_ok(pco: Mapping[str, Any], policy: Mapping[str, Any]) -> bool:
    req = bool(
        _get(
            policy,
            ["publish_contract", "thresholds", "reproducibility", "required"],
            False,
        )
    )

    if not req:
        return True

    r = pco.get("reproducibility") if isinstance(pco, Mapping) else None

    if not isinstance(r, Mapping):
        return False

    return all(
        isinstance(r.get(k), str) and r.get(k)
        for k in ("image", "image_digest", "seed")
    )


def _evaluate_decision(
    pco: Mapping[str, Any], policy: Mapping[str, Any], budget_tokens: int | None
) -> str:
    thr = _get(policy, ["publish_contract", "thresholds", "risk"], {}) or {}

    e_max = float(thr.get("ece_max", 0.02))

    b_max = float(thr.get("brier_max", 0.10))

    a_max = float(thr.get("abstain_rate_max", 0.15))

    risk = pco.get("risk") if isinstance(pco, Mapping) else None

    if isinstance(risk, Mapping):
        try:
            ece = float(risk.get("ece", 0.0))

            brier = float(risk.get("brier", 0.0))

            abstain = float(risk.get("abstain_rate", 0.0))

        except Exception:
            return "CONDITIONAL"

        if ece > e_max or brier > b_max or abstain > a_max:
            return "ABSTAIN"

        # Policy checks: proofs, sources, reproducibility

        if not _derivations_ok(pco, policy):
            return "ABSTAIN"

        if not _sources_ok(pco, policy):
            return "ABSTAIN"

        if not _repro_ok(pco, policy):
            return "ABSTAIN"

        decision = "PUBLISH" if (budget_tokens or 0) > 0 else "PENDING"

        # Counsel signature required for PUBLISH/CONDITIONAL

        if decision in ("PUBLISH", "CONDITIONAL") and not _has_counsel_signature(pco):
            return "ABSTAIN"

        return decision

    return "CONDITIONAL"


@app.post("/v1/proofgate/publish", response_model=PublishResponse)
def publish(req: PublishRequest) -> PublishResponse:
    """

    Decision per Manifest v1.7: PUBLISH/CONDITIONAL/PENDING/ABSTAIN.

    """

    if req.pco is None:
        return PublishResponse(status="ABSTAIN", pco=None, ledger_ref=None)

    policy = req.policy or _load_policy_pack()

    # W9: TEE/Bunker profile (optional). If BUNKER=1, require attestation header.
    bunker_on = (
        os.getenv("BUNKER") or os.getenv("PROOFGATE_BUNKER") or ""
    ).strip() in {"1", "true", "True"}
    if bunker_on:
        # Attestation stub: in this variant we cannot access headers directly (no Request).
        # Require that PCO carries a tee.attested flag. If TEE_RA_REQUIRE=1, also require
        # a minimal RA fingerprint under tee.ra {vendor,product,measurement}.
        try:
            tee = req.pco.get("tee") if isinstance(req.pco, dict) else None  # type: ignore[union-attr]
            if not (isinstance(tee, dict) and bool(tee.get("attested", False))):
                return PublishResponse(status="ABSTAIN", pco=req.pco, ledger_ref=None)
            if (os.getenv("TEE_RA_REQUIRE") or "").strip() in {"1", "true", "True"}:
                ra = tee.get("ra") if isinstance(tee, dict) else None
                ok_ra = (
                    isinstance(ra, dict)
                    and isinstance(ra.get("vendor"), str)
                    and isinstance(ra.get("product"), str)
                    and isinstance(ra.get("measurement"), str)
                )
                if not ok_ra:
<<<<<<< HEAD
                    return PublishResponse(status="ABSTAIN", pco=req.pco, ledger_ref=None)
=======
                    return PublishResponse(
                        status="ABSTAIN", pco=req.pco, ledger_ref=None
                    )
>>>>>>> b4a54b39
        except Exception:
            return PublishResponse(status="ABSTAIN", pco=req.pco, ledger_ref=None)

    # W9: Decision (base), then optional gates (PQ/roles/FROST)
    decision = _evaluate_decision(req.pco, policy, req.budget_tokens)

    # W9: PQ-crypto gate (optional, stub)
    pq_require = (os.getenv("PQCRYPTO_REQUIRE") or "").strip() in {"1", "true", "True"}
    pq_ready_env = (os.getenv("PQCRYPTO_READY") or "").strip() in {"1", "true", "True"}

    if pq_require and decision != "ABSTAIN":
        try:
            pq_ready_pco = False
            if isinstance(req.pco, dict):
                crypto = (
                    req.pco.get("crypto")
                    if isinstance(req.pco.get("crypto"), dict)
                    else {}
                )
                pq = crypto.get("pq") if isinstance(crypto, dict) else None
                pq_ready_pco = bool((pq or {}).get("ready", False))
            if not (pq_ready_pco or pq_ready_env):
                decision = "ABSTAIN"
        except Exception:
            decision = "ABSTAIN"

    # W9: Fine-grained role enforcement (optional)
    enforce_roles = (os.getenv("FINE_GRAINED_ROLES") or "").strip() in {
        "1",
        "true",
        "True",
    }

    # Opcjonalna walidacja PCO (report-only)
    if (os.getenv("VALIDATE_PCO") or "").strip() in {"1", "true", "True"}:
        try:
            pco_errs = _validate_pco_extensions(req.pco)
            if pco_errs:
                print("[ProofGate] PCO validation warnings:")
                for e in pco_errs:
                    print(" -", e)
        except Exception:
            # report-only
            pass

    decision = _evaluate_decision(req.pco, policy, req.budget_tokens)

    # FROST 2-of-3 (optional enforce)
<<<<<<< HEAD
    frost_env = (os.getenv("REQUIRE_COSIGN_ATTESTATIONS") or os.getenv("FROST_REQUIRE") or "").strip()
=======
    frost_env = (
        os.getenv("REQUIRE_COSIGN_ATTESTATIONS") or os.getenv("FROST_REQUIRE") or ""
    ).strip()
>>>>>>> b4a54b39
    frost_require = frost_env in {"1", "true", "True"}
    if frost_require and decision in ("PUBLISH", "CONDITIONAL"):
        try:
            cos = req.pco.get("cosign") if isinstance(req.pco, dict) else None  # type: ignore[union-attr]
            if not (isinstance(cos, dict) and verify_quorum(cos)):
                decision = "ABSTAIN"
        except Exception:
            decision = "ABSTAIN"

    if enforce_roles and decision in ("PUBLISH", "CONDITIONAL"):
        # Governance‑aware enforcement: require at least one allowed role per governance pack
        try:
            sigs = req.pco.get("signatures") if isinstance(req.pco, dict) else None  # type: ignore[union-attr]
            roles_present = (
                {s.get("role") for s in sigs if isinstance(s, dict)}
                if isinstance(sigs, list)
                else set()
            )
            if not roles_present:
                decision = "ABSTAIN"
            else:
                gov = _load_governance_pack()
                dom = _infer_domain(req.pco)
                allow_map = ((gov.get("domains") or {}).get(dom) or {}).get(
                    "allow"
                ) or {}
                allowed = set(map(str, (allow_map.get("publish") or [])))
                # 'counsel' sygnatura jest wymagana osobno wcześniej; nie nadaje uprawnień publish
                if not (roles_present & allowed):
                    decision = "ABSTAIN"
        except Exception:
            decision = "ABSTAIN"

    # Optionally embed TEE RA fingerprint into PCO (when bunker is on and attestation present)
    pco_out = req.pco
    if bunker_on and isinstance(req.pco, dict):
        try:
            att = attestation_from_env()
            if att:
                fp = extract_fingerprint(att).to_dict()
                # Merge into tee block without overwriting explicit client-provided RA
                tee = dict(req.pco.get("tee") or {})
                tee.setdefault("attested", True)
                tee.setdefault("ra", fp)
                pco_out = dict(req.pco)
                pco_out["tee"] = tee
        except Exception:
            pass

<<<<<<< HEAD
=======
    # Optionally embed PQ-crypto (ML-DSA) signature over provenance hash
    if isinstance(req.pco, dict):
        try:
            # Canonical provenance hash (stable)
            _doc_hash = compute_provenance_hash(req.pco, include_timestamp=False)

            def _b64u(b: bytes) -> str:
                import base64 as _b64

                return _b64.urlsafe_b64encode(b).decode("ascii").rstrip("=")

            sk_b64 = (os.getenv("PQ_MLDSA_SK_B64URL") or "").strip()
            pk_b64 = (os.getenv("PQ_MLDSA_PK_B64URL") or "").strip()
            alg = (os.getenv("PQ_MLDSA_ALG") or "Dilithium3").strip()
            pq_ready_env = (os.getenv("PQCRYPTO_READY") or "").strip() in {"1", "true", "True"}

            pq_block: dict[str, Any] = {"ready": bool(pq_ready_env)}
            if sk_b64:
                try:
                    from security import pq_mldsa as _pq
                    import base64 as _b64

                    pad = "=" * (-len(sk_b64) % 4)
                    sk_raw = _b64.urlsafe_b64decode((sk_b64 + pad).encode("ascii"))
                    sig = _pq.sign(_doc_hash.encode("utf-8"), sk_raw, alg=alg)
                    pq_block.update({"alg": alg, "sig_b64": _b64u(sig)})
                    if pk_b64:
                        pq_block["pub_b64"] = pk_b64
                    pq_block["ready"] = True
                except Exception:
                    # Keep env marker only
                    pass
            # Merge into crypto.pq without clobbering explicit client-provided fields
            pco_out = dict(pco_out or req.pco)
            crypto = dict((pco_out.get("crypto") or {}))
            pq_merged = dict((crypto.get("pq") or {}))
            for k, v in pq_block.items():
                pq_merged.setdefault(k, v)
            crypto["pq"] = pq_merged
            pco_out["crypto"] = crypto
        except Exception:
            pass

>>>>>>> b4a54b39
    ledger: str | None = None

    # On PUBLISH, persist a ledger event with a provenance hash of the PCO

    if decision == "PUBLISH":
<<<<<<< HEAD
        case_id = str((pco_out or {}).get("case_id") or (pco_out or {}).get("rid") or "")

        doc_hash = compute_provenance_hash(pco_out, include_timestamp=False)
=======
        case_id = str(
            (pco_out or {}).get("case_id") or (pco_out or {}).get("rid") or ""
        )

        # Ledger must reflect the original client-provided PCO (stable hash)
        doc_hash = compute_provenance_hash(req.pco, include_timestamp=False)
>>>>>>> b4a54b39

        rec = ledger_service.record_event(
            event_type="PCO_PUBLISH", case_id=case_id, document_hash=doc_hash
        )

        ledger = rec.get("chain_self")

    # Observe decision metrics (SLO)

    try:
        observe_decision(decision)

    except Exception:
        pass

    # OTel: correlate trace with PCO (best-effort)
    try:
        attrs = {}
        case_id = (
            str(req.pco.get("case_id") or req.pco.get("rid") or "")
            if isinstance(req.pco, dict)
            else ""
        )
        if case_id:
            attrs["pco.case_id"] = case_id
        attrs["pco.decision"] = decision
        set_span_attrs(attrs)
    except Exception:
        pass

    return PublishResponse(status=decision, pco=pco_out, ledger_ref=ledger)


# === I/O / ENDPOINTS ===


@app.post("/v1/rtbf/appeal", response_model=RtbfAppealResponse)
def rtbf_appeal(req: RtbfAppealRequest) -> RtbfAppealResponse:
    """
    PL: Rejestruje odwołanie RTBF (stub); zwraca status RECEIVED.
    EN: Registers an RTBF appeal (stub); returns status RECEIVED.
    """

    appeals = _load_appeals()
    appeals[req.case_id] = {
        "received_at": _now_iso(),
        **({"reason": req.reason} if req.reason else {}),
    }
    _save_appeals(appeals)
    return RtbfAppealResponse(status="RECEIVED", case_id=req.case_id, reason=req.reason)


@app.post("/v1/rtbf/erase", response_model=RtbfEraseResponse)
def rtbf_erase(req: RtbfEraseRequest) -> RtbfEraseResponse:
    """
    PL: Zaznacza sprawę jako usuniętą (stub, brak dostępu do prywatnych danych w ProofGate).
    EN: Marks case as erased (stub; ProofGate has no access to private data).
    """

    items = _load_rtbf_store()
    items.add(req.case_id)
    _save_rtbf_store(items)
    return RtbfEraseResponse(status="ERASED", case_id=req.case_id)


@app.get("/v1/rtbf/erased/{case_id}")
def rtbf_erased(case_id: str) -> dict[str, bool]:
    """PL/EN: Returns whether a case is marked as erased (best-effort)."""

    items = _load_rtbf_store()
    return {"erased": case_id in items}


@app.get("/v1/rtbf/appeal_sla/{case_id}")
def rtbf_appeal_sla(case_id: str) -> dict[str, str | float | bool]:
    """
    PL: Zwraca szczegóły SLA dla odwołania (received_at, due_by). Domyślnie 72h.
    EN: Returns SLA details for an appeal (received_at, due_by). Default 72h.
    """

    import datetime as _dt

    appeals = _load_appeals()
    rec = appeals.get(case_id)
    sla_h = float(os.getenv("RTBF_APPEAL_SLA_HOURS", "72") or 72)
    if not rec:
        return {"present": False, "sla_hours": sla_h}
    try:
        received_at = rec.get("received_at") or _now_iso()
        t = _dt.datetime.strptime(received_at, "%Y-%m-%dT%H:%M:%SZ").replace(
            tzinfo=_dt.UTC
        )
    except Exception:
        t = _dt.datetime.now(tz=_dt.UTC)
        received_at = _now_iso()
    due = t + _dt.timedelta(hours=sla_h)
    return {
        "present": True,
        "received_at": received_at,
        "sla_hours": sla_h,
        "due_by": due.strftime("%Y-%m-%dT%H:%M:%SZ"),
    }


# Cache OpenAPI JSON in-memory to reduce overhead
_openapi_schema_cache = None


def _cached_openapi():  # type: ignore[override]
    global _openapi_schema_cache
    if _openapi_schema_cache:
        return _openapi_schema_cache
    _openapi_schema_cache = get_openapi(
        title="ProofGate",
        version=__version__,
        routes=app.routes,
    )
    return _openapi_schema_cache


app.openapi = _cached_openapi  # type: ignore[assignment]

# === TESTY / TESTS ===<|MERGE_RESOLUTION|>--- conflicted
+++ resolved
@@ -49,15 +49,11 @@
 
 
 try:  # optional: RA helpers for TEE status
-<<<<<<< HEAD
-    from security.ra import attestation_from_env, extract_fingerprint, verify_fingerprint
-=======
     from security.ra import (
         attestation_from_env,
         extract_fingerprint,
         verify_fingerprint,
     )
->>>>>>> b4a54b39
 except Exception:  # pragma: no cover - optional
 
     def attestation_from_env():  # type: ignore
@@ -72,10 +68,7 @@
 
     def verify_fingerprint(_obj):  # type: ignore
         return False
-<<<<<<< HEAD
-=======
-
->>>>>>> b4a54b39
+
 
 # === KONFIGURACJA / CONFIGURATION ===
 
@@ -134,13 +127,9 @@
 @app.get("/v1/tee/status")
 def tee_status() -> dict[str, Any]:
     """PL/EN: Report bunker/TEE status for UI badges (best-effort)."""
-<<<<<<< HEAD
-    bunker_on = (os.getenv("BUNKER") or os.getenv("PROOFGATE_BUNKER") or "").strip() in {"1", "true", "True", "on"}
-=======
     bunker_on = (
         os.getenv("BUNKER") or os.getenv("PROOFGATE_BUNKER") or ""
     ).strip() in {"1", "true", "True", "on"}
->>>>>>> b4a54b39
     ra_req = (os.getenv("TEE_RA_REQUIRE") or "").strip() in {"1", "true", "True", "on"}
     att = attestation_from_env()
     fp = None
@@ -155,13 +144,6 @@
                 if verify_fingerprint(fpd):
                     fp = fpd
                 else:
-<<<<<<< HEAD
-                    fp = {k: fpd.get(k) for k in ("vendor", "product", "measurement") if k in fpd}
-    except Exception:
-        attested = False
-        fp = None
-    return {"bunker_on": bunker_on, "ra_required": ra_req, "attested": bool(attested), "ra": fp}
-=======
                     fp = {
                         k: fpd.get(k)
                         for k in ("vendor", "product", "measurement")
@@ -176,7 +158,6 @@
         "attested": bool(attested),
         "ra": fp,
     }
->>>>>>> b4a54b39
 
 
 def _repo_root() -> Path:
@@ -520,13 +501,9 @@
                     and isinstance(ra.get("measurement"), str)
                 )
                 if not ok_ra:
-<<<<<<< HEAD
-                    return PublishResponse(status="ABSTAIN", pco=req.pco, ledger_ref=None)
-=======
                     return PublishResponse(
                         status="ABSTAIN", pco=req.pco, ledger_ref=None
                     )
->>>>>>> b4a54b39
         except Exception:
             return PublishResponse(status="ABSTAIN", pco=req.pco, ledger_ref=None)
 
@@ -575,13 +552,9 @@
     decision = _evaluate_decision(req.pco, policy, req.budget_tokens)
 
     # FROST 2-of-3 (optional enforce)
-<<<<<<< HEAD
-    frost_env = (os.getenv("REQUIRE_COSIGN_ATTESTATIONS") or os.getenv("FROST_REQUIRE") or "").strip()
-=======
     frost_env = (
         os.getenv("REQUIRE_COSIGN_ATTESTATIONS") or os.getenv("FROST_REQUIRE") or ""
     ).strip()
->>>>>>> b4a54b39
     frost_require = frost_env in {"1", "true", "True"}
     if frost_require and decision in ("PUBLISH", "CONDITIONAL"):
         try:
@@ -631,8 +604,6 @@
         except Exception:
             pass
 
-<<<<<<< HEAD
-=======
     # Optionally embed PQ-crypto (ML-DSA) signature over provenance hash
     if isinstance(req.pco, dict):
         try:
@@ -676,24 +647,17 @@
         except Exception:
             pass
 
->>>>>>> b4a54b39
     ledger: str | None = None
 
     # On PUBLISH, persist a ledger event with a provenance hash of the PCO
 
     if decision == "PUBLISH":
-<<<<<<< HEAD
-        case_id = str((pco_out or {}).get("case_id") or (pco_out or {}).get("rid") or "")
-
-        doc_hash = compute_provenance_hash(pco_out, include_timestamp=False)
-=======
         case_id = str(
             (pco_out or {}).get("case_id") or (pco_out or {}).get("rid") or ""
         )
 
         # Ledger must reflect the original client-provided PCO (stable hash)
         doc_hash = compute_provenance_hash(req.pco, include_timestamp=False)
->>>>>>> b4a54b39
 
         rec = ledger_service.record_event(
             event_type="PCO_PUBLISH", case_id=case_id, document_hash=doc_hash
