--- conflicted
+++ resolved
@@ -279,7 +279,6 @@
 )
 certeus_fin_commutator_rs = Gauge("certeus_fin_commutator_rs", "FIN commutator [R,S] norm (non-commuting -> >0)")
 
-<<<<<<< HEAD
 # Billing: tokens requests/allocations and pending gauge
 certeus_billing_token_requests_total = Counter(
     "certeus_billing_token_requests_total", "Billing tokens: requests created"
@@ -287,80 +286,4 @@
 certeus_billing_token_allocations_total = Counter(
     "certeus_billing_token_allocations_total", "Billing tokens: requests allocated"
 )
-certeus_billing_token_pending = Gauge("certeus_billing_token_pending", "Billing tokens: currently pending requests")
-=======
-# FINENITH: paper trading (W5)
-certeus_fin_paper_orders_total = Counter(
-    "certeus_fin_paper_orders_total",
-    "FIN paper trading orders total",
-    labelnames=("tenant", "side"),
-)
-certeus_fin_paper_equity = Gauge(
-    "certeus_fin_paper_equity",
-    "FIN paper trading account equity",
-    labelnames=("tenant",),
-)
-
-# P2P queue (W8)
-certeus_p2p_enqueued_total = Counter(
-    "certeus_p2p_enqueued_total",
-    "P2P enqueued jobs",
-    labelnames=("device",),
-)
-certeus_p2p_dequeued_total = Counter(
-    "certeus_p2p_dequeued_total",
-    "P2P dequeued jobs",
-    labelnames=("device",),
-)
-certeus_p2p_queue_depth = Gauge("certeus_p2p_queue_depth", "P2P queue depth")
-
-# Devices signatures (W9)
-certeus_devices_signed_total = Counter(
-    "certeus_devices_signed_total",
-    "Device outputs signed",
-    labelnames=("device",),
-)
-
-# TEE/RA signalling
-certeus_tee_ra_attested_total = Counter(
-    "certeus_tee_ra_attested_total",
-    "TEE RA headers attached",
-    labelnames=("device",),
-)
-
-# Idempotency (W15)
-certeus_idem_new_total = Counter(
-    "certeus_idem_new_total",
-    "Idempotency new computations",
-    labelnames=("endpoint",),
-)
-certeus_idem_reused_total = Counter(
-    "certeus_idem_reused_total",
-    "Idempotency cache hits",
-    labelnames=("endpoint",),
-)
-
-# LEX Pilot (W16): feedback counters and latest rating
-certeus_lex_pilot_feedback_total = Counter(
-    "certeus_lex_pilot_feedback_total",
-    "LEX pilot feedback submissions",
-    labelnames=("case", "tenant"),
-)
-certeus_lex_pilot_last_rating = Gauge(
-    "certeus_lex_pilot_last_rating",
-    "LEX pilot last feedback rating",
-    labelnames=("case", "tenant"),
-)
-
-# LEX Micro‑Court (W6)
-certeus_lex_micro_court_locked_total = Counter(
-    "certeus_lex_micro_court_locked_total",
-    "LEX Micro‑Court locked events",
-    labelnames=("case", "tenant"),
-)
-certeus_lex_micro_court_published_total = Counter(
-    "certeus_lex_micro_court_published_total",
-    "LEX Micro‑Court published events",
-    labelnames=("case", "tenant"),
-)
->>>>>>> e3ceb95e
+certeus_billing_token_pending = Gauge("certeus_billing_token_pending", "Billing tokens: currently pending requests")