# +-------------------------------------------------------------+

# |                          CERTEUS                            |

# +-------------------------------------------------------------+

# | FILE: services/zkp_service/stub.py                        |

# | ROLE: Project module.                                       |

# | PLIK: services/zkp_service/stub.py                        |

# | ROLA: Moduł projektu.                                       |

# +-------------------------------------------------------------+

"""
PL: Prosty, realny serwis ZKP (dowód wiedzy o kluczu prywatnym) oparty o Ed25519.
    Zwracany jest podpis JWS (EdDSA) nad transkrypcją (Fiat–Shamir), który
    można zweryfikować bez ujawniania sekretu. To jest produkcyjnie użyteczne
    „proof-of-knowledge” w kontekście publikacji/PCO.

EN: Minimal, real ZK-like proof service based on Ed25519. It produces a JWS
    (EdDSA) over a domain-separated transcript (Fiat–Shamir style) so a caller
    can verify possession of the secret key without revealing it. Suitable as a
    practical proof-of-knowledge primitive for publishing/PCO.
"""

from __future__ import annotations

import base64
from dataclasses import dataclass
import json
from typing import Any

from cryptography.hazmat.primitives import serialization
from cryptography.hazmat.primitives.asymmetric.ed25519 import (
    Ed25519PrivateKey,
    Ed25519PublicKey,
)

# === MODELE / MODELS ===


@dataclass(frozen=True)
class KeyPair:
    sk_pem: str
    pk_hex: str


# === UTIL ===


def _b64u(data: bytes) -> str:
    return base64.urlsafe_b64encode(data).rstrip(b"=").decode("ascii")


def _unb64u(data: str) -> bytes:
    pad = "=" * ((4 - len(data) % 4) % 4)
    return base64.urlsafe_b64decode((data + pad).encode("ascii"))


def _jws_sign(sk: Ed25519PrivateKey, payload: dict[str, Any]) -> str:
    header = {"alg": "EdDSA", "typ": "JWT"}
    h = _b64u(json.dumps(header, separators=(",", ":")).encode("utf-8"))
    p = _b64u(json.dumps(payload, separators=(",", ":")).encode("utf-8"))
    signing_input = f"{h}.{p}".encode("ascii")
    sig = sk.sign(signing_input)
    return f"{h}.{p}.{_b64u(sig)}"


def _jws_verify(pk: Ed25519PublicKey, token: str) -> tuple[bool, dict[str, Any] | None]:
    try:
        h, p, s = token.split(".")
        signing_input = f"{h}.{p}".encode("ascii")
        sig = _unb64u(s)
        pk.verify(sig, signing_input)
        payload = json.loads(_unb64u(p))
        return True, payload
    except Exception:
        return False, None


# === API / LOGIC ===


def generate_keypair() -> KeyPair:
    """
    Wygeneruj parę kluczy Ed25519. Zwraca PEM (sk) i hex (pk).
    """

    sk = Ed25519PrivateKey.generate()
    pk = sk.public_key()
    sk_pem = sk.private_bytes(
        encoding=serialization.Encoding.PEM,
        format=serialization.PrivateFormat.PKCS8,
        encryption_algorithm=serialization.NoEncryption(),
    ).decode("utf-8")
    pk_hex = pk.public_bytes(encoding=serialization.Encoding.Raw, format=serialization.PublicFormat.Raw).hex()
    return KeyPair(sk_pem=sk_pem, pk_hex=pk_hex)


def prove(data: bytes | str, sk_pem: str | None = None, *, subject: str = "zkp") -> bytes:
    """
    Wygeneruj dowód wiedzy o kluczu prywatnym: JWS(EdDSA) nad transkrypcją.

    - data: bajty/tekst włączone do transkrypcji (domain separation przez typ)
    - sk_pem: klucz prywatny Ed25519 (PEM). Jeśli None, generujemy efemeryczny.
    - subject: identyfikator subiekta (np. case_id, device_id)

    Zwraca bajty tokena JWS (ASCII), do weryfikacji funkcją verify().
    """

    if isinstance(data, str):
        data_b = data.encode("utf-8")
        data_t = "str"
    else:
        data_b = data
        data_t = "bin"

    if sk_pem:
        sk = serialization.load_pem_private_key(sk_pem.encode("utf-8"), password=None)
        assert isinstance(sk, Ed25519PrivateKey)
    else:
        sk = Ed25519PrivateKey.generate()

<<<<<<< HEAD
    pk_hex = (
        sk.public_key()
        .public_bytes(
            encoding=serialization.Encoding.Raw,
            format=serialization.PublicFormat.Raw,
        )
        .hex()
    )
=======
    pk_hex = sk.public_key().public_bytes(
        encoding=serialization.Encoding.Raw,
        format=serialization.PublicFormat.Raw,
    ).hex()
>>>>>>> d7a2539d

    payload = {
        "typ": "CERTEUS/POK",
        "sub": subject,
        "pk_hex": pk_hex,
        "transcript": {
            "alg": "Ed25519",
            "domain": "certeus.zkp_service.v1",
            "data_type": data_t,
            "data_b64u": _b64u(data_b),
        },
    }
    token = _jws_sign(sk, payload)
    return token.encode("ascii")


def verify(data: bytes | str, proof: bytes) -> bool:
    """
    Zweryfikuj dowód z `prove()`.

    - Odtwarza transkrypcję (data_type, data_b64u) z tokena i porównuje z
      przekazanym `data`. Następnie weryfikuje podpis Ed25519.
    """

    token = proof.decode("ascii") if isinstance(proof, bytes | bytearray) else str(proof)
    try:
        parts = token.split(".")
        assert len(parts) == 3
        header_b64, payload_b64, _sig_b64 = parts
        payload = json.loads(_unb64u(payload_b64))
        pk_hex = str(payload.get("pk_hex") or "").strip()
        tr = payload.get("transcript") or {}
        dt = tr.get("data_type")
        db = tr.get("data_b64u")
        if not pk_hex or not dt or not db:
            return False
        # Rebuild data
        if isinstance(data, str):
            if dt != "str":
                return False
            data_enc = _b64u(data.encode("utf-8"))
        else:
            if dt != "bin":
                return False
            data_enc = _b64u(data)
        if data_enc != db:
            return False

        # Verify signature over header.payload
        signing_input = f"{header_b64}.{payload_b64}".encode("ascii")
        sig = _unb64u(token.split(".")[2])
        pk = Ed25519PublicKey.from_public_bytes(bytes.fromhex(pk_hex))
        pk.verify(sig, signing_input)
        return True
    except Exception:
        return False

<<<<<<< HEAD

=======
>>>>>>> d7a2539d
__all__ = ["prove", "verify", "generate_keypair", "KeyPair"]<|MERGE_RESOLUTION|>--- conflicted
+++ resolved
@@ -124,21 +124,10 @@
     else:
         sk = Ed25519PrivateKey.generate()
 
-<<<<<<< HEAD
-    pk_hex = (
-        sk.public_key()
-        .public_bytes(
-            encoding=serialization.Encoding.Raw,
-            format=serialization.PublicFormat.Raw,
-        )
-        .hex()
-    )
-=======
     pk_hex = sk.public_key().public_bytes(
         encoding=serialization.Encoding.Raw,
         format=serialization.PublicFormat.Raw,
     ).hex()
->>>>>>> d7a2539d
 
     payload = {
         "typ": "CERTEUS/POK",
@@ -196,8 +185,4 @@
     except Exception:
         return False
 
-<<<<<<< HEAD
-
-=======
->>>>>>> d7a2539d
 __all__ = ["prove", "verify", "generate_keypair", "KeyPair"]