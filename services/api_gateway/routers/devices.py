--- conflicted
+++ resolved
@@ -237,7 +237,6 @@
         HDEPlanAlternative(strategy="balanced", cost_tokens=cost_bal, expected_kappa=kappa),
         HDEPlanAlternative(strategy="aggressive", cost_tokens=cost_aggr, expected_kappa=min(0.05, kappa * 1.1)),
     ]
-<<<<<<< HEAD
     # Comparative planner: balance cost vs. reaching target horizon mass (proxy via expected_kappa)
     max_cost = max(a.cost_tokens for a in alt) or 1
 
@@ -254,12 +253,6 @@
 
     best = min(alt, key=_score).strategy
     out = HDEPlanResponse(
-=======
-    # W4: decyzja strategii zależna od celu horyzontu — dla wyższych progów
-    # wybieramy wariant „aggressive”, inaczej „balanced” (deterministycznie).
-    best = "aggressive" if target >= 0.28 else "balanced"
-    result = HDEPlanResponse(
->>>>>>> e3ceb95e
         evidence_plan=plan_balanced,
         plan_of_evidence=plan_balanced,
         cost_tokens=cost_bal,
@@ -267,7 +260,6 @@
         alternatives=alt,
         best_strategy=best,
     )
-<<<<<<< HEAD
     if _k:
         _cache_set("/v1/devices/horizon_drive/plan", _k, out.model_dump())
         try:
@@ -275,36 +267,6 @@
         except Exception:
             pass
     return out
-=======
-    # W9: podpis urządzenia (opcjonalny; wymaga klucza ED25519 w ENV)
-    try:
-        import json as _json
-
-        from monitoring.metrics_slo import certeus_devices_signed_total
-        from security.signing import sign_payload
-
-        sig = sign_payload(result.model_dump())
-        certeus_devices_signed_total.labels(device="hde").inc()
-        response.headers["X-CERTEUS-SIG-device"] = _json.dumps(sig, separators=(",", ":"))
-    except Exception:
-        pass
-    # W10: TEE RA header (optional)
-    try:
-        if tee_enabled():
-            from monitoring.metrics_slo import certeus_tee_ra_attested_total
-
-            response.headers["X-CERTEUS-TEE-RA"] = _json.dumps(ra_fingerprint(), separators=(",", ":"))
-            certeus_tee_ra_attested_total.labels(device="hde").inc()
-    except Exception:
-        pass
-    try:
-        idem.put(idem_key, result.model_dump())
-        response.headers["X-Idempotency-Status"] = "new"
-        certeus_idem_new_total.labels(endpoint="devices.hde.plan").inc()
-    except Exception:
-        pass
-    return result
->>>>>>> e3ceb95e
 
 
 # Quantum Oracle (QOC)
@@ -339,7 +301,6 @@
 
     text = (req.question or req.objective or "").strip()
     L = max(1, len(text))
-<<<<<<< HEAD
     # Base heuristic from prompt length
     pA_base = 0.4 + (L % 10) * 0.02  # in [0.4, 0.58]
 
@@ -367,31 +328,10 @@
     dist = [{"outcome": "A", "p": round(pA, 3)}, {"outcome": "B", "p": round(pB, 3)}]
     choice = "A" if pA >= pB else "B"
     out = QOracleResponse(
-=======
-    pA_base = min(0.8, 0.4 + (L % 10) * 0.02)
-    # W2: lekka korekta pod constraints (jeśli podane), deterministyczna i ograniczona
-    bias = 0.0
-    try:
-        cons = dict(req.constraints or {})
-        cons_l = {str(k).lower(): v for k, v in cons.items()}
-        if "maximize" in cons_l or "fairness" in cons_l or ("maximize fairness" in text.lower()):
-            bias += 0.03
-        risk_v = cons_l.get("risk")
-        if isinstance(risk_v, int | float) and float(risk_v) > 0.5:
-            bias -= 0.03
-    except Exception:
-        bias = 0.0
-    pA = max(0.1, min(0.9, pA_base + bias))
-    pB = max(0.1, 1.0 - pA)
-    dist = [{"outcome": "A", "p": round(pA, 3)}, {"outcome": "B", "p": round(pB, 3)}]
-    choice = "A" if pA >= pB else "B"
-    result = QOracleResponse(
->>>>>>> e3ceb95e
         optimum={"choice": choice, "reason": text or "heuristic"},
         payoff=round(max(pA, pB), 3),
         distribution=dist,
     )
-<<<<<<< HEAD
     if _k:
         _cache_set("/v1/devices/qoracle/expectation", _k, out.model_dump())
         try:
@@ -399,35 +339,6 @@
         except Exception:
             pass
     return out
-=======
-    # W9: podpis i nagłówek
-    try:
-        import json as _json
-
-        from monitoring.metrics_slo import certeus_devices_signed_total
-        from security.signing import sign_payload
-
-        sig = sign_payload(result.model_dump())
-        certeus_devices_signed_total.labels(device="qoracle").inc()
-        response.headers["X-CERTEUS-SIG-device"] = _json.dumps(sig, separators=(",", ":"))
-    except Exception:
-        pass
-    try:
-        if tee_enabled():
-            from monitoring.metrics_slo import certeus_tee_ra_attested_total
-
-            response.headers["X-CERTEUS-TEE-RA"] = _json.dumps(ra_fingerprint(), separators=(",", ":"))
-            certeus_tee_ra_attested_total.labels(device="qoracle").inc()
-    except Exception:
-        pass
-    try:
-        idem.put(idem_key, result.model_dump())
-        response.headers["X-Idempotency-Status"] = "new"
-        certeus_idem_new_total.labels(endpoint="devices.qoracle.expectation").inc()
-    except Exception:
-        pass
-    return result
->>>>>>> e3ceb95e
 
 
 # Entanglement Inducer (EI)
@@ -465,7 +376,6 @@
         response.headers["X-CERTEUS-PCO-entangler.certificate"] = cert
     except Exception:
         pass
-<<<<<<< HEAD
     achieved = min(0.12, float(req.target_negativity))
     pairs: list[dict[str, float]] | None = None
     if len(req.variables) >= 2:
@@ -473,13 +383,6 @@
         for i in range(len(req.variables) - 1):
             a, b = req.variables[i], req.variables[i + 1]
             pairs.append({f"{a}|{b}": round(achieved * 0.8, 6)})
-=======
-    # W4: osiągana negatywność zależy łagodnie od liczby zmiennych (więcej → trudniej)
-    nvars = max(1, len(req.variables))
-    base = min(0.12, float(req.target_negativity))
-    factor = max(0.5, 1.0 - 0.05 * max(0, nvars - 2))
-    achieved = min(0.12, max(0.0, base * factor))
->>>>>>> e3ceb95e
     try:
         from monitoring.metrics_slo import Gauge
 
@@ -496,7 +399,6 @@
             _devices_negativity.labels(var=v).set(achieved)
     except Exception:
         pass
-<<<<<<< HEAD
     out = EntangleResponse(
         certificate=cert,
         achieved_negativity=achieved,
@@ -509,35 +411,6 @@
             response.headers["X-Idempotent-Replay"] = "0"
         except Exception:
             pass
-=======
-    out = EntangleResponse(certificate=cert, achieved_negativity=achieved)
-    # W9: podpis + nagłówek
-    try:
-        import json as _json
-
-        from monitoring.metrics_slo import certeus_devices_signed_total
-        from security.signing import sign_payload
-
-        sig = sign_payload(out.model_dump())
-        certeus_devices_signed_total.labels(device="entangler").inc()
-        response.headers["X-CERTEUS-SIG-device"] = _json.dumps(sig, separators=(",", ":"))
-    except Exception:
-        pass
-    try:
-        if tee_enabled():
-            from monitoring.metrics_slo import certeus_tee_ra_attested_total
-
-            response.headers["X-CERTEUS-TEE-RA"] = _json.dumps(ra_fingerprint(), separators=(",", ":"))
-            certeus_tee_ra_attested_total.labels(device="entangler").inc()
-    except Exception:
-        pass
-    try:
-        idem.put(idem_key, out.model_dump())
-        response.headers["X-Idempotency-Status"] = "new"
-        certeus_idem_new_total.labels(endpoint="devices.entangle").inc()
-    except Exception:
-        pass
->>>>>>> e3ceb95e
     return out
 
 
@@ -588,7 +461,6 @@
         "pc_delta": req.pc_delta or {},
         "treaty": req.treaty_clause_skeleton or {"clauses": default_clauses},
     }
-<<<<<<< HEAD
     out = ChronoSyncResponse(
         reconciled=True,
         sketch=sketch,
@@ -602,25 +474,6 @@
             response.headers["X-Idempotent-Replay"] = "0"
         except Exception:
             pass
-=======
-
-    out = ChronoSyncResponse(reconciled=True, sketch=sketch)
-    # W9: podpis (bez nagłówka)
-    try:
-        from monitoring.metrics_slo import certeus_devices_signed_total
-        from security.signing import sign_payload
-
-        _ = sign_payload(out.model_dump())
-        certeus_devices_signed_total.labels(device="chronosync").inc()
-    except Exception:
-        pass
-    try:
-        idem.put(idem_key, out.model_dump())
-        response.headers["X-Idempotency-Status"] = "new"
-        certeus_idem_new_total.labels(endpoint="devices.chronosync").inc()
-    except Exception:
-        pass
->>>>>>> e3ceb95e
     return out
 
 
