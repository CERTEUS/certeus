--- conflicted
+++ resolved
@@ -1,6 +1,5 @@
 # Security Policy
 
-<<<<<<< HEAD
 Zależy nam na bezpieczeństwie użytkowników i danych. Poniżej zasady, wymagania i procedury.
 
 ### Zgłaszanie podatności
@@ -41,9 +40,4 @@
 
 ### Incydenty
 
-- Zgłaszaj niezwłocznie; dołącz logi/artefakty (PCO), zrzuty czasowe (Boundary snapshot). Triage wg powagi (p1/p2/p3) i publikacja poprawek/porad.
-=======
-- Report vulnerabilities privately to security@certeus.example (placeholder).
-- Please avoid filing public issues for sensitive reports.
-- We aim to acknowledge within 48h.
->>>>>>> e3ceb95e
+- Zgłaszaj niezwłocznie; dołącz logi/artefakty (PCO), zrzuty czasowe (Boundary snapshot). Triage wg powagi (p1/p2/p3) i publikacja poprawek/porad.