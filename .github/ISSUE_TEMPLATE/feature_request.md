--- conflicted
+++ resolved
@@ -1,6 +1,5 @@
 ---
 name: Feature request
-<<<<<<< HEAD
 labels: [enhancement]
 assignees: []
 body:
@@ -18,17 +17,4 @@
   label: Proposed solution
   description: Describe the solution you'd like
   validations:
-  required: true
-=======
-about: Suggest an idea for CERTEUS
-labels: type/feature
----
-
-### Problem
-
-### Proposal
-
-### Alternatives
-
-### Additional Context
->>>>>>> e3ceb95e
+  required: true