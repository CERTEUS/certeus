--- conflicted
+++ resolved
@@ -1,6 +1,5 @@
 ---
 name: Bug report
-<<<<<<< HEAD
 labels: [bug]
 assignees: []
 body:
@@ -24,31 +23,4 @@
   attributes:
   label: Expected behavior
   validations:
-  required: true
-=======
-about: Report a problem to help us improve
-labels: type/bug
----
-
-### Summary
-
-<!-- A clear and concise description of the bug -->
-
-### Steps To Reproduce
-
-1. 
-2. 
-3. 
-
-### Expected Behavior
-
-### Screenshots/Logs
-
-### Environment
-
-- Version/commit: 
-- OS: 
-- Python: 
-
-### Additional Context
->>>>>>> e3ceb95e
+  required: true