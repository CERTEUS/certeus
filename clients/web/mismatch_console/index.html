<!--
+-------------------------------------------------------------+
|                          CERTEUS                            |
+-------------------------------------------------------------+
| FILE: clients/web/mismatch_console/index.html             |
| ROLE: Web client page.                                      |
| PLIK: clients/web/mismatch_console/index.html             |
| ROLA: Strona klienta web.                                   |
+-------------------------------------------------------------+
-->

<!doctype html>
<html lang="pl">
  <head>
    <meta charset="UTF-8" />
    <meta name="viewport" content="width=device-width, initial-scale=1" />
    <title>CERTEUS — Konsola Niezgodności (HITL)</title>

    <!--
  +=====================================================================+
  |                              CERTEUS                               |
  |                     Mismatch Console (HITL)                        |
  +=====================================================================+
  | FILE: clients/web/mismatch_console/index.html                      |
  | ROLE: Human-in-the-Loop console for solver mismatch tickets        |
  | DESC: Lists tickets, shows stats, allows resolve/escalate actions. |
  +=====================================================================+
  -->

    <style>
      /* ──────────────────────────────────────────────────────────────── */
      /* RESET & BASE                                                     */
      /* ──────────────────────────────────────────────────────────────── */
      *,
      *::before,
      *::after {
        box-sizing: border-box;
      }
      html,
      body {
        margin: 0;
        padding: 0;
      }
      body {
        font-family:
          system-ui,
          -apple-system,
          Segoe UI,
          Roboto,
          Ubuntu,
          Cantarell,
          Noto Sans,
          Arial,
          "Apple Color Emoji",
          "Segoe UI Emoji";
        background: linear-gradient(135deg, #667eea 0%, #764ba2 100%);
        min-height: 100vh;
        color: #1c1e21;
      }
      /* Focus styles and skip-link helpers */
      :focus-visible {
        outline: 3px solid #222;
        outline-offset: 2px;
      }
      .sr-only {
        position: absolute;
        left: -10000px;
        top: auto;
        width: 1px;
        height: 1px;
        overflow: hidden;
      }
      .sr-only-focusable:focus {
        position: static;
        width: auto;
        height: auto;
        padding: 8px 10px;
        margin: 6px;
        background: #fff;
        border: 2px solid #222;
        border-radius: 8px;
      }

      /* A11y: skip link */
      .skip-link {
        position: absolute;
        left: -999px;
        top: 0;
        background: #000;
        color: #fff;
        padding: 8px 12px;
        z-index: 1000;
      }
      .skip-link:focus {
        left: 8px;
      }

      /* ──────────────────────────────────────────────────────────────── */
      /* LAYOUT                                                           */
      /* ──────────────────────────────────────────────────────────────── */
      .container {
        max-width: 1400px;
        margin: 24px auto;
        background: #fff;
        border-radius: 14px;
        overflow: hidden;
        box-shadow: 0 24px 60px rgba(0, 0, 0, 0.28);
      }

      .header {
        background: linear-gradient(135deg, #d32f2f 0%, #f44336 100%);
        color: #fff;
        padding: 28px 32px;
        position: relative;
      }
      .header h1 {
        margin: 0 0 6px 0;
        font-size: 2.1rem;
        letter-spacing: 0.3px;
        text-shadow: 1px 1px 1px rgba(0, 0, 0, 0.25);
      }
      .header p {
        margin: 0;
        opacity: 0.95;
      }
      .alert-icon {
        position: absolute;
        right: 24px;
        top: 18px;
        font-size: 48px;
        animation: pulse 1.8s infinite;
      }
      @keyframes pulse {
        0%,
        100% {
          transform: scale(1);
        }
        50% {
          transform: scale(1.12);
        }
      }

      .stats-bar {
        display: grid;
        grid-template-columns: repeat(4, 1fr);
        gap: 12px;
        background: #fafafa;
        border-bottom: 1px solid #e9e9e9;
        padding: 16px 24px;
      }
      .stat {
        background: #fff;
        border: 1px solid #eee;
        border-radius: 10px;
        padding: 14px;
        text-align: center;
        box-shadow: 0 1px 2px rgba(0, 0, 0, 0.03);
      }
      .stat .value {
        font-size: 1.8rem;
        font-weight: 800;
        color: #4267b2;
      }
      .stat .label {
        margin-top: 4px;
        font-size: 0.85rem;
        text-transform: uppercase;
        color: #666;
      }

      .controls {
        display: flex;
        gap: 12px;
        justify-content: space-between;
        align-items: center;
        padding: 14px 24px;
        background: #fff;
        border-bottom: 1px solid #eee;
      }
      .filters {
        display: flex;
        gap: 12px;
        flex-wrap: wrap;
        align-items: center;
      }
      .filters label {
        font-size: 0.9rem;
        color: #444;
      }
      select,
      input[type="text"],
      input[type="number"] {
        padding: 8px 10px;
        border: 1px solid #ddd;
        border-radius: 8px;
        background: #fff;
      }
      .btn {
        border: none;
        border-radius: 8px;
        padding: 10px 16px;
        cursor: pointer;
        font-weight: 700;
        background: #4267b2;
        color: #fff;
        transition:
          transform 0.1s ease,
          box-shadow 0.2s ease,
          background 0.2s ease;
      }
      .btn:hover {
        transform: translateY(-1px);
        box-shadow: 0 6px 16px rgba(66, 103, 178, 0.28);
        background: #365899;
      }
      .btn.secondary {
        background: #0084ff;
      }
      .btn.secondary:hover {
        background: #006dda;
      }
      .btn.neutral {
        background: #757575;
      }
      .btn.neutral:hover {
        background: #616161;
      }
      .btn.warn {
        background: #ef6c00;
      }
      .btn.warn:hover {
        background: #e65100;
      }

      .table-wrap {
        position: relative;
        padding: 22px 24px;
        background: #fff;
      }
      table {
        width: 100%;
        border-collapse: separate;
        border-spacing: 0;
        overflow: hidden;
        background: #fff;
        border: 1px solid #eee;
        border-radius: 10px;
        box-shadow: 0 2px 12px rgba(0, 0, 0, 0.06);
      }
      thead {
        background: linear-gradient(135deg, #667eea 0%, #764ba2 100%);
        color: #fff;
      }
      th,
      td {
        padding: 12px 14px;
        text-align: left;
        vertical-align: top;
      }
      th {
        font-weight: 700;
        font-size: 0.85rem;
        letter-spacing: 0.3px;
        text-transform: uppercase;
      }
      tbody tr {
        background: #fff;
        transition: background 0.15s ease;
      }
      tbody tr:hover {
        background: #f8f9fd;
      }
      .mono {
        background: #263238;
        color: #c3e88d;
        padding: 10px 12px;
        border-radius: 8px;
        font-family:
          ui-monospace, SFMono-Regular, Menlo, Monaco, Consolas,
          "Liberation Mono", monospace;
        font-size: 12.5px;
        white-space: pre-wrap;
        word-wrap: break-word;
        line-height: 1.25;
        max-width: 460px;
      }

      .badge {
        display: inline-block;
        padding: 4px 10px;
        border-radius: 999px;
        font-size: 0.75rem;
        font-weight: 800;
        letter-spacing: 0.2px;
      }
      .priority-critical {
        background: #ffebee;
        color: #c62828;
      }
      .priority-high {
        background: #fff3e0;
        color: #e65100;
      }
      .priority-medium {
        background: #fff8e1;
        color: #f57c00;
      }
      .priority-low {
        background: #e8f5e9;
        color: #2e7d32;
      }

      .status-open {
        background: #e3f2fd;
        color: #1565c0;
      }
      .status-under_review {
        background: #fce4ec;
        color: #c2185b;
      }
      .status-resolved {
        background: #e8f5e9;
        color: #2e7d32;
      }
      .status-escalated {
        background: #fff8e1;
        color: #f57c00;
      }
      .status-closed {
        background: #eceff1;
        color: #455a64;
      }

      .loading-overlay {
        position: absolute;
        inset: 0;
        background: rgba(255, 255, 255, 0.9);
        display: none;
        align-items: center;
        justify-content: center;
        z-index: 10;
      }
      .loading-overlay.active {
        display: flex;
      }
      .spinner {
        width: 46px;
        height: 46px;
        border-radius: 50%;
        border: 4px solid #e0e0e0;
        border-top-color: #4267b2;
        animation: spin 1s linear infinite;
      }
      @keyframes spin {
        to {
          transform: rotate(360deg);
        }
      }

      .toolbar {
        display: flex;
        gap: 8px;
        flex-wrap: wrap;
      }

      /* ──────────────────────────────────────────────────────────────── */
      /* MODALS                                                          */
      /* ──────────────────────────────────────────────────────────────── */
      .modal {
        position: fixed;
        inset: 0;
        background: rgba(0, 0, 0, 0.55);
        display: none;
        align-items: center;
        justify-content: center;
        z-index: 100;
        padding: 18px;
      }
      .modal.active {
        display: flex;
      }
      .modal-card {
        width: min(680px, 96vw);
        max-height: 86vh;
        overflow: auto;
        background: #fff;
        border-radius: 14px;
        padding: 18px 18px 20px;
        box-shadow: 0 24px 68px rgba(0, 0, 0, 0.35);
        animation: slideIn 0.18s ease;
      }
      @keyframes slideIn {
        from {
          transform: translateY(-18px);
          opacity: 0;
        }
        to {
          transform: translateY(0);
          opacity: 1;
        }
      }
      .modal-header {
        padding: 6px 6px 12px 6px;
        border-bottom: 1px solid #eee;
        margin-bottom: 16px;
      }
      .modal-header h2 {
        margin: 0;
      }
      .form {
        display: grid;
        gap: 12px;
      }
      .form .row {
        display: grid;
        gap: 8px;
      }
      .form label {
        font-weight: 700;
        font-size: 0.95rem;
      }
      .form textarea,
      .form select,
      .form input[type="text"],
      .form input[type="number"] {
        width: 100%;
        padding: 9px 10px;
        border: 1px solid #ddd;
        border-radius: 8px;
        resize: vertical;
      }
      .modal-actions {
        display: flex;
        gap: 10px;
        justify-content: flex-end;
        margin-top: 8px;
      }
      .hint {
        color: #6b7280;
        font-size: 0.85rem;
      }

      /* ──────────────────────────────────────────────────────────────── */
      /* RESPONSIVE                                                      */
      /* ──────────────────────────────────────────────────────────────── */
      @media (max-width: 900px) {
        .stats-bar {
          grid-template-columns: repeat(2, 1fr);
        }
        .mono {
          max-width: 280px;
        }
      }
      @media (max-width: 640px) {
        .stats-bar {
          grid-template-columns: 1fr;
        }
        .controls {
          flex-direction: column;
          align-items: stretch;
          gap: 10px;
        }
      }
    </style>
  </head>
  <body>
<<<<<<< HEAD
    <a href="#main" class="sr-only sr-only-focusable"
      >Pomiń do treści głównej</a
    >
    <div class="container" id="main" role="main">
=======
    <a href="#main" class="skip-link" aria-label="Skip to main content">Skip to content</a>
    <div class="container" id="main" role="main" tabindex="-1">
>>>>>>> e3ceb95e
      <!-- ────────────────────────────────────────────────────────────── -->
      <!-- HEADER                                                        -->
      <!-- ────────────────────────────────────────────────────────────── -->
      <div class="header">
        <div class="alert-icon">🚨</div>
        <h1 id="title">CERTEUS — Konsola Niezgodności</h1>
        <p id="subtitle">Human-In-The-Loop (HITL) · Rozwiązywanie konfliktów solverów SMT</p>
      </div>

      <!-- ────────────────────────────────────────────────────────────── -->
      <!-- STATS BAR                                                     -->
      <!-- ────────────────────────────────────────────────────────────── -->
      <div class="stats-bar">
        <div class="stat">
          <div class="value" id="stat-total">0</div>
          <div class="label" id="statLabelTotal">Wszystkie bilety</div>
        </div>
        <div class="stat">
          <div class="value" id="stat-open">0</div>
          <div class="label" id="statLabelOpen">Otwarte</div>
        </div>
        <div class="stat">
          <div class="value" id="stat-review">0</div>
          <div class="label" id="statLabelReview">W trakcie</div>
        </div>
        <div class="stat">
          <div class="value" id="stat-resolved">0</div>
          <div class="label" id="statLabelResolved">Rozwiązane</div>
        </div>
      </div>

      <!-- ────────────────────────────────────────────────────────────── -->
      <!-- CONTROLS                                                      -->
      <!-- ────────────────────────────────────────────────────────────── -->
      <div class="controls">
        <div class="filters">
          <label for="filter-status" id="label-status">Status:</label>
          <select id="filter-status">
            <option value="">Wszystkie</option>
            <option value="open">Otwarte</option>
            <option value="under_review">W trakcie</option>
            <option value="resolved">Rozwiązane</option>
            <option value="escalated">Eskalowane</option>
            <option value="closed">Zamknięte</option>
          </select>

          <label for="filter-priority" id="label-priority">Priorytet:</label>
          <select id="filter-priority">
            <option value="">Wszystkie</option>
            <option value="critical">Krytyczny</option>
            <option value="high">Wysoki</option>
            <option value="medium">Średni</option>
            <option value="low">Niski</option>
          </select>

          <label for="lang" id="label-lang" style="margin-left:12px">Język:</label>
          <select id="lang" aria-label="Language">
            <option value="pl">PL</option>
            <option value="en">EN</option>
          </select>
        </div>

        <div class="toolbar">
          <button
            class="btn secondary"
            id="btn-refresh"
            title="Odśwież (Alt+R)"
            aria-label="Odśwież / Refresh"
          >
            🔄 Odśwież
          </button>
        </div>
      </div>

      <!-- ────────────────────────────────────────────────────────────── -->
      <!-- TABLE                                                         -->
      <!-- ────────────────────────────────────────────────────────────── -->
      <div class="table-wrap">
        <div class="loading-overlay" id="loading">
          <div class="spinner"></div>
        </div>
        <table id="tickets">
          <thead>
            <tr>
              <th id="th-ticket-id">ID Biletu</th>
              <th id="th-case-id">ID Sprawy</th>
              <th id="th-priority">Priorytet</th>
              <th id="th-status">Status</th>
              <th id="th-formula">Formuła</th>
              <th id="th-mismatch">Niezgodność (skrót)</th>
              <th id="th-created">Utworzono</th>
              <th id="th-actions">Akcje</th>
            </tr>
          </thead>
          <tbody id="tbody">
            <tr>
              <td colspan="8" style="padding: 36px; text-align: center">
                Ładowanie…
              </td>
            </tr>
          </tbody>
        </table>
      </div>
    </div>

    <!-- ──────────────────────────────────────────────────────────────── -->
    <!-- RESOLVE MODAL                                                   -->
    <!-- ──────────────────────────────────────────────────────────────── -->
    <div class="modal" id="resolve-modal" aria-hidden="true">
      <div
        class="modal-card"
        role="dialog"
        aria-modal="true"
        aria-labelledby="resolve-title"
      >
        <div class="modal-header">
          <h2 id="resolve-title">
            Rozwiąż bilet: <span id="resolve-ticket-id"></span>
          </h2>
        </div>
        <div class="form">
          <div class="row">
            <label for="resolution-type">Typ rozwiązania</label>
            <select id="resolution-type">
              <option value="human_override">Decyzja eksperta</option>
              <option value="solver_update">Aktualizacja solvera</option>
              <option value="formula_correction">Korekta formuły</option>
              <option value="false_positive">Fałszywy alarm</option>
              <option value="known_limitation">Znane ograniczenie</option>
            </select>
          </div>
          <div class="row">
            <label for="chosen-result">Wybór wyniku</label>
            <select id="chosen-result">
              <option value="sat">SAT (spełnialne)</option>
              <option value="unsat">UNSAT (niespełnialne)</option>
              <option value="unknown">UNKNOWN (nieznane)</option>
            </select>
          </div>
          <div class="row">
            <label for="resolution-notes">Uzasadnienie</label>
            <textarea
              id="resolution-notes"
              placeholder="Opisz krótko motywy decyzji (min 10 znaków)…"
              rows="4"
            ></textarea>
            <div class="hint">Wskazówka: wpis trafia do logów audytowych.</div>
          </div>
          <div class="row">
            <label for="resolved-by">Rozwiązujący</label>
            <input id="resolved-by" type="text" placeholder="Twoje imię / ID" />
          </div>
          <div class="row">
            <label for="confidence">Pewność (0–1)</label>
            <input
              id="confidence"
              type="number"
              min="0"
              max="1"
              step="0.1"
              value="0.8"
            />
          </div>
        </div>
        <div class="modal-actions">
          <button class="btn neutral" id="btn-cancel-resolve">Anuluj</button>
          <button class="btn" id="btn-submit-resolve">Rozwiąż bilet</button>
        </div>
      </div>
    </div>

    <!-- ──────────────────────────────────────────────────────────────── -->
    <!-- ESCALATE MODAL                                                  -->
    <!-- ──────────────────────────────────────────────────────────────── -->
    <div class="modal" id="escalate-modal" aria-hidden="true">
      <div
        class="modal-card"
        role="dialog"
        aria-modal="true"
        aria-labelledby="escalate-title"
      >
        <div class="modal-header">
          <h2 id="escalate-title">
            Eskaluj bilet: <span id="escalate-ticket-id"></span>
          </h2>
        </div>
        <div class="form">
          <div class="row">
            <label for="escalate-reason">Powód eskalacji</label>
            <textarea
              id="escalate-reason"
              placeholder="Dlaczego eskalujesz?"
              rows="3"
            ></textarea>
          </div>
          <div class="row">
            <label for="escalated-by">Eskalujący</label>
            <input
              id="escalated-by"
              type="text"
              placeholder="Twoje imię / ID"
            />
          </div>
          <div class="hint">
            Priorytet wzrośnie do „critical”, status → „escalated”.
          </div>
        </div>
        <div class="modal-actions">
          <button class="btn neutral" id="btn-cancel-escalate">Anuluj</button>
          <button class="btn warn" id="btn-submit-escalate">Eskaluj</button>
        </div>
      </div>
    </div>

    <script>
      // ────────────────────────────────────────────────────────────────
      // CONFIG
      // ────────────────────────────────────────────────────────────────
      const API_BASE = "http://localhost:8000/v1/mismatch";

      // State
      let TICKETS = [];
      let CURRENT_RESOLVE_ID = null;
      let CURRENT_ESCALATE_ID = null;

      // Elements
      const $ = (sel) => document.querySelector(sel);
      const $$ = (sel) => Array.from(document.querySelectorAll(sel));
      const el = {
        tbody: $("#tbody"),
        loading: $("#loading"),
        stat: {
          total: $("#stat-total"),
          open: $("#stat-open"),
          review: $("#stat-review"),
          resolved: $("#stat-resolved"),
        },
        filters: {
          status: $("#filter-status"),
          priority: $("#filter-priority"),
        },
        buttons: {
          refresh: $("#btn-refresh"),
        },
        modals: {
          resolve: $("#resolve-modal"),
          escalate: $("#escalate-modal"),
        },
        resolve: {
          id: $("#resolve-ticket-id"),
          type: $("#resolution-type"),
          chosen: $("#chosen-result"),
          notes: $("#resolution-notes"),
          by: $("#resolved-by"),
          conf: $("#confidence"),
          submit: $("#btn-submit-resolve"),
          cancel: $("#btn-cancel-resolve"),
        },
        escalate: {
          id: $("#escalate-ticket-id"),
          reason: $("#escalate-reason"),
          by: $("#escalated-by"),
          submit: $("#btn-submit-escalate"),
          cancel: $("#btn-cancel-escalate"),
        },
      };

      // ────────────────────────────────────────────────────────────────
      // I18N (PL/EN)
      // ────────────────────────────────────────────────────────────────
      const I18N = {
        pl: {
          title: "CERTEUS — Konsola Niezgodności",
          subtitle: "Human-In-The-Loop (HITL) · Rozwiązywanie konfliktów solverów SMT",
          stats_total: "Wszystkie bilety",
          stats_open: "Otwarte",
          stats_review: "W trakcie",
          stats_resolved: "Rozwiązane",
          label_status: "Status:",
          label_priority: "Priorytet:",
          label_lang: "Język:",
          th_ticket_id: "ID Biletu",
          th_case_id: "ID Sprawy",
          th_priority: "Priorytet",
          th_status: "Status",
          th_formula: "Formuła",
          th_mismatch: "Niezgodność (skrót)",
          th_created: "Utworzono",
          th_actions: "Akcje",
          status_open: "Otwarty",
          status_under_review: "W trakcie",
          status_resolved: "Rozwiązany",
          status_escalated: "Eskalowany",
          status_closed: "Zamknięty",
          btn_refresh: "Odśwież",
          btn_resolve: "Rozwiąż",
          btn_escalate: "Eskaluj",
          btn_resolved: "✓ Rozwiązany",
          no_tickets: "Brak biletów do wyświetlenia",
          ago_min: "min temu",
          ago_h: "godz. temu",
          label_resolution_type: "Typ rozwiązania",
          label_chosen_result: "Wybór wyniku",
          label_notes: "Uzasadnienie",
          hint_audit: "Wskazówka: wpis trafia do logów audytowych.",
          label_resolved_by: "Rozwiązujący",
          label_confidence: "Pewność (0–1)",
          btn_cancel: "Anuluj",
          btn_submit: "Zatwierdź",
          label_escalate_reason: "Powód eskalacji",
          label_escalated_by: "Eskalujący",
        },
        en: {
          title: "CERTEUS — Mismatch Console",
          subtitle: "Human-In-The-Loop (HITL) · Resolving SMT solver conflicts",
          stats_total: "All tickets",
          stats_open: "Open",
          stats_review: "Under review",
          stats_resolved: "Resolved",
          label_status: "Status:",
          label_priority: "Priority:",
          label_lang: "Language:",
          th_ticket_id: "Ticket ID",
          th_case_id: "Case ID",
          th_priority: "Priority",
          th_status: "Status",
          th_formula: "Formula",
          th_mismatch: "Mismatch (summary)",
          th_created: "Created",
          th_actions: "Actions",
          status_open: "Open",
          status_under_review: "Under review",
          status_resolved: "Resolved",
          status_escalated: "Escalated",
          status_closed: "Closed",
          btn_refresh: "Refresh",
          btn_resolve: "Resolve",
          btn_escalate: "Escalate",
          btn_resolved: "✓ Resolved",
          no_tickets: "No tickets to display",
          ago_min: "min ago",
          ago_h: "h ago",
          label_resolution_type: "Resolution type",
          label_chosen_result: "Chosen result",
          label_notes: "Notes",
          hint_audit: "Hint: entry goes to audit logs.",
          label_resolved_by: "Resolver",
          label_confidence: "Confidence (0–1)",
          btn_cancel: "Cancel",
          btn_submit: "Submit",
          label_escalate_reason: "Escalation reason",
          label_escalated_by: "Escalated by",
        },
      };

      const LANG_KEY = "certeus-lang";
      function _lang() {
        return (localStorage.getItem(LANG_KEY) || document.documentElement.lang || "pl").startsWith("en") ? "en" : "pl";
      }
      function t(k) {
        const lang = _lang();
        return (I18N[lang] && I18N[lang][k]) || (I18N.pl && I18N.pl[k]) || k;
      }

      function applyI18N() {
        document.getElementById("title").textContent = t("title");
        document.getElementById("subtitle").textContent = t("subtitle");
        document.getElementById("statLabelTotal").textContent = t("stats_total");
        document.getElementById("statLabelOpen").textContent = t("stats_open");
        document.getElementById("statLabelReview").textContent = t("stats_review");
        document.getElementById("statLabelResolved").textContent = t("stats_resolved");
        document.getElementById("label-status").textContent = t("label_status");
        document.getElementById("label-priority").textContent = t("label_priority");
        const lblLang = document.getElementById("label-lang");
        if (lblLang) lblLang.textContent = t("label_lang");
        document.getElementById("th-ticket-id").textContent = t("th_ticket_id");
        document.getElementById("th-case-id").textContent = t("th_case_id");
        document.getElementById("th-priority").textContent = t("th_priority");
        document.getElementById("th-status").textContent = t("th_status");
        document.getElementById("th-formula").textContent = t("th_formula");
        document.getElementById("th-mismatch").textContent = t("th_mismatch");
        document.getElementById("th-created").textContent = t("th_created");
        document.getElementById("th-actions").textContent = t("th_actions");
        const br = document.getElementById("btn-refresh");
        if (br) br.innerText = `🔄 ${t("btn_refresh")}`;
        // Resolve modal labels/buttons
        const lr = document.querySelector('label[for="resolution-type"]');
        if (lr) lr.textContent = t("label_resolution_type");
        const lc = document.querySelector('label[for="chosen-result"]');
        if (lc) lc.textContent = t("label_chosen_result");
        const ln = document.querySelector('label[for="resolution-notes"]');
        if (ln) ln.textContent = t("label_notes");
        const hint = document.querySelector('#resolve-modal .hint');
        if (hint) hint.textContent = t("hint_audit");
        const lrb = document.querySelector('label[for="resolved-by"]');
        if (lrb) lrb.textContent = t("label_resolved_by");
        const lcf = document.querySelector('label[for="confidence"]');
        if (lcf) lcf.textContent = t("label_confidence");
        const btnCancel = document.getElementById('btn-cancel-resolve');
        if (btnCancel) btnCancel.textContent = t("btn_cancel");
        const btnSubmit = document.getElementById('btn-submit-resolve');
        if (btnSubmit) btnSubmit.textContent = t("btn_submit");
        // Escalate modal labels/buttons
        const ler = document.querySelector('label[for="escalate-reason"]');
        if (ler) ler.textContent = t("label_escalate_reason");
        const leb = document.querySelector('label[for="escalated-by"]');
        if (leb) leb.textContent = t("label_escalated_by");
        const btnCancelE = document.getElementById('btn-cancel-escalate');
        if (btnCancelE) btnCancelE.textContent = t("btn_cancel");
        const btnSubmitE = document.getElementById('btn-submit-escalate');
        if (btnSubmitE) btnSubmitE.textContent = t("btn_submit");
        // Sync language selector
        const sel = document.getElementById('lang');
        if (sel) sel.value = _lang();
      }

      // HELPERS
      // ────────────────────────────────────────────────────────────────
      function showLoading(on) {
        el.loading.classList.toggle("active", !!on);
      }

      function truncate(s, n = 72) {
        if (!s) return "";
        return s.length > n ? s.slice(0, n) + "…" : s;
      }

      function fmtDate(iso) {
        if (!iso) return "N/A";
        const d = new Date(iso);
        const now = new Date();
        const diff = now - d;
        const lang = _lang();
        if (diff < 60 * 60 * 1000)
          return `${Math.max(1, Math.floor(diff / 60000))} ${t("ago_min")}`;
        if (diff < 24 * 60 * 60 * 1000)
          return `${Math.floor(diff / 3600000)} ${t("ago_h")}`;
        return d.toLocaleString(lang === "en" ? "en-US" : "pl-PL", {
          hour: "2-digit",
          minute: "2-digit",
          day: "2-digit",
          month: "2-digit",
          year: "numeric",
        });
      }

      function badgePriority(p) {
        const cls = `badge priority-${p}`;
        return `<span class="${cls}">${p}</span>`;
      }
      function badgeStatus(s) {
        const cls = `badge status-${s}`;
        const map = {
          open: t("status_open"),
          under_review: t("status_under_review"),
          resolved: t("status_resolved"),
          escalated: t("status_escalated"),
          closed: t("status_closed"),
        };
        return `<span class="${cls}">${map[s] || s}</span>`;
      }

      function mismatchSummary(results) {
        if (!results || !results.length) return "N/A";
        return results
          .map((r) => `<strong>${r.solver_name}</strong>: ${r.status}`)
          .join("<br>");
      }

      function renderRows(rows) {
        if (!rows.length) {
          el.tbody.innerHTML = `<tr><td colspan=\"8\" style=\"padding:32px; text-align:center;\">${t("no_tickets")}</td></tr>`;
          return;
        }
        el.tbody.innerHTML = rows
          .map(
            (t) => `
        <tr>
          <td><strong>${t.ticket_id}</strong></td>
          <td>${t.case_id}</td>
          <td>${badgePriority(t.priority)}</td>
          <td>${badgeStatus(t.status)}</td>
          <td><div class="mono">${truncate(t.formula_str, 220)}</div></td>
          <td><small>${mismatchSummary(t.results)}</small></td>
          <td>${fmtDate(t.created_at)}</td>
          <td>
            ${
              t.status === "resolved"
                ? `<button class=\"btn\" disabled>${t("btn_resolved")}</button>`
                : `
                <div class=\"toolbar\">
                  <button class=\"btn\" onclick=\"openResolve('${t.ticket_id}')\">${t("btn_resolve")}</button>
                  <button class=\"btn warn\" onclick=\"openEscalate('${t.ticket_id}')\">${t("btn_escalate")}</button>
                </div>
              `
            }
          </td>
        </tr>
      `,
          )
          .join("");
      }

      function applyFilters() {
        const status = el.filters.status.value;
        const prio = el.filters.priority.value;
        let rows = [...TICKETS];
        if (status) rows = rows.filter((t) => t.status === status);
        if (prio) rows = rows.filter((t) => t.priority === prio);
        renderRows(rows);
      }

      // ────────────────────────────────────────────────────────────────
      // API
      // ────────────────────────────────────────────────────────────────
      async function api(path, options = {}) {
        const res = await fetch(`${API_BASE}${path}`, {
          headers: { "Content-Type": "application/json" },
          ...options,
        });
        if (!res.ok) {
          let msg = `HTTP ${res.status}`;
          try {
            const body = await res.json();
            if (body?.detail) msg += `: ${body.detail}`;
          } catch {}
          throw new Error(msg);
        }
        const ct = res.headers.get("content-type") || "";
        return ct.includes("application/json") ? res.json() : res.text();
      }

      async function loadStats() {
        try {
          const s = await api("/statistics");
          el.stat.total.textContent = s.total_tickets ?? 0;
          el.stat.open.textContent = s.open_tickets ?? 0;
          el.stat.review.textContent = s.under_review_tickets ?? 0;
          el.stat.resolved.textContent = s.resolved_tickets ?? 0;
        } catch (e) {
          console.warn("Statistics error:", e.message);
        }
      }

      async function loadTickets() {
        showLoading(true);
        try {
          TICKETS = await api("/tickets");
          applyFilters();
        } catch (e) {
          el.tbody.innerHTML = `<tr><td colspan="8" style="padding:32px; text-align:center; color:#c62828;">❌ ${e.message}</td></tr>`;
        } finally {
          showLoading(false);
        }
      }

      // ────────────────────────────────────────────────────────────────
      // MODALS: RESOLVE
      // ────────────────────────────────────────────────────────────────
      function openResolve(id) {
        CURRENT_RESOLVE_ID = id;
        el.resolve.id.textContent = id;
        el.resolve.notes.value = "";
        el.resolve.by.value = "";
        el.resolve.conf.value = "0.8";
        el.modals.resolve.classList.add("active");
        el.modals.resolve.setAttribute("aria-hidden", "false");
      }
      function closeResolve() {
        el.modals.resolve.classList.remove("active");
        el.modals.resolve.setAttribute("aria-hidden", "true");
        CURRENT_RESOLVE_ID = null;
      }
      async function submitResolve() {
        if (!CURRENT_RESOLVE_ID) return;
        const payload = {
          resolution_type: el.resolve.type.value,
          chosen_result: el.resolve.chosen.value,
          notes: el.resolve.notes.value?.trim(),
          resolved_by: el.resolve.by.value?.trim() || "Anonymous",
          confidence: parseFloat(el.resolve.conf.value || "0.8"),
        };
        if (!payload.notes || payload.notes.length < 10) {
          alert("Uzasadnienie musi mieć co najmniej 10 znaków.");
          return;
        }
        try {
          await api(`/tickets/${CURRENT_RESOLVE_ID}/resolve`, {
            method: "POST",
            body: JSON.stringify(payload),
          });
          closeResolve();
          await Promise.all([loadTickets(), loadStats()]);
          alert("✅ Bilet rozwiązany.");
        } catch (e) {
          alert("❌ Błąd: " + e.message);
        }
      }

      // ────────────────────────────────────────────────────────────────
      // MODALS: ESCALATE
      // ────────────────────────────────────────────────────────────────
      function openEscalate(id) {
        CURRENT_ESCALATE_ID = id;
        el.escalate.id.textContent = id;
        el.escalate.reason.value = "";
        el.escalate.by.value = "";
        el.modals.escalate.classList.add("active");
        el.modals.escalate.setAttribute("aria-hidden", "false");
      }
      function closeEscalate() {
        el.modals.escalate.classList.remove("active");
        el.modals.escalate.setAttribute("aria-hidden", "true");
        CURRENT_ESCALATE_ID = null;
      }
      async function submitEscalate() {
        if (!CURRENT_ESCALATE_ID) return;
        const payload = {
          reason: el.escalate.reason.value?.trim(),
          escalated_by: el.escalate.by.value?.trim() || "Anonymous",
        };
        if (!payload.reason || payload.reason.length < 6) {
          alert("Podaj krótki powód eskalacji (>= 6 znaków).");
          return;
        }
        try {
          await api(`/tickets/${CURRENT_ESCALATE_ID}/escalate`, {
            method: "POST",
            body: JSON.stringify(payload),
          });
          closeEscalate();
          await Promise.all([loadTickets(), loadStats()]);
          alert("⚠️ Bilet eskalowany.");
        } catch (e) {
          alert("❌ Błąd: " + e.message);
        }
      }

      // ────────────────────────────────────────────────────────────────
      // INIT & EVENTS
      // ────────────────────────────────────────────────────────────────
      document.addEventListener("DOMContentLoaded", async () => {
        // listeners
        el.buttons.refresh.addEventListener("click", () => {
          loadTickets();
          loadStats();
        });
        // i18n: language selector
        const langSel = document.getElementById("lang");
        if (langSel) {
          langSel.addEventListener("change", () => {
            const v = langSel.value === "en" ? "en" : "pl";
            localStorage.setItem("certeus-lang", v);
            document.documentElement.lang = v;
            applyI18N();
            applyFilters();
          });
        }
        applyI18N();
        el.filters.status.addEventListener("change", applyFilters);
        el.filters.priority.addEventListener("change", applyFilters);

        el.resolve.cancel.addEventListener("click", closeResolve);
        el.resolve.submit.addEventListener("click", submitResolve);

        el.escalate.cancel.addEventListener("click", closeEscalate);
        el.escalate.submit.addEventListener("click", submitEscalate);

        // keyboard shortcuts
        document.addEventListener("keydown", (ev) => {
          if (ev.altKey && (ev.key === "r" || ev.key === "R")) {
            el.buttons.refresh.click();
          }
          if (ev.key === "Escape") {
            closeResolve();
            closeEscalate();
          }
        });

        // initial load + auto-refresh
        await Promise.all([loadTickets(), loadStats()]);
        setInterval(() => {
          loadTickets();
          loadStats();
        }, 30000);
      });

      // Expose for inline onclick
      window.openResolve = openResolve;
      window.openEscalate = openEscalate;
    </script>
  </body>
</html><|MERGE_RESOLUTION|>--- conflicted
+++ resolved
@@ -464,15 +464,10 @@
     </style>
   </head>
   <body>
-<<<<<<< HEAD
     <a href="#main" class="sr-only sr-only-focusable"
       >Pomiń do treści głównej</a
     >
     <div class="container" id="main" role="main">
-=======
-    <a href="#main" class="skip-link" aria-label="Skip to main content">Skip to content</a>
-    <div class="container" id="main" role="main" tabindex="-1">
->>>>>>> e3ceb95e
       <!-- ────────────────────────────────────────────────────────────── -->
       <!-- HEADER                                                        -->
       <!-- ────────────────────────────────────────────────────────────── -->
