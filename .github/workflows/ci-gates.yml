# +-------------------------------------------------------------+
# |                          CERTEUS                            |
# +-------------------------------------------------------------+
# | FILE: .github/workflows/ci-gates.yml                      |
# | ROLE: Project YAML manifest.                                |
# | PLIK: .github/workflows/ci-gates.yml                      |
# | ROLA: Manifest YAML projektu.                               |
# +-------------------------------------------------------------+

name: ci-gates

on:
  push:
  pull_request:

concurrency:
  group: ${{ github.workflow }}-${{ github.ref }}
  cancel-in-progress: true

jobs:
  ci-gates:
    runs-on: ubuntu-latest
    permissions:
      contents: write
      pull-requests: write
      issues: write
    steps:
      - uses: actions/checkout@v4
      - name: Set up Python
        uses: actions/setup-python@v5
        with:
          python-version: "3.11"
      - name: Install tools
        run: |
          python -m pip install -U pip wheel setuptools
          # Install project runtime deps
          python -m pip install -e .
          # Install test/dev helpers explicitly used by the suite
          python -m pip install ruff pytest pytest-asyncio httpx z3-solver hypothesis openapi-spec-validator PyYAML

      - name: Load CI defaults (non-secrets)
        run: |
          python scripts/ci/load_env_defaults.py
      - name: Start mock OTLP receiver (background)
        run: |
          nohup python scripts/otel/mock_otlp.py >/dev/null 2>&1 &
      - name: Decorator split scan (report-only)
        run: |
          python scripts/fix_decorator_split.py --check || true
      - name: Premium Style Gate (sec.21)
        continue-on-error: true
        run: |
          python scripts/check_premium_style.py || true
      - name: Mark Style OK
        if: success()
        run: |
          mkdir -p out && echo ok > out/style_ok.txt
      - name: Ruff Lint (no fix)
        run: |
          python -m ruff check .
      - name: Mark Lint OK
        if: success()
        run: |
          mkdir -p out && echo ok > out/lint_ok.txt
      - name: Bandit security scan (report-only)
        continue-on-error: true
        run: |
          python -m pip install bandit
          # Report-only in ci-gates; enforcement lives in dedicated workflow
          bandit -q -r . -x .venv,venv,clients/web,clients/cli,dist,build || true
      - name: Gitleaks (secrets scan)
        continue-on-error: true
        uses: zricethezav/gitleaks-action@v2.3.7
        with:
          # Report-only for ci-gates; blocking in security-scan.yml
          args: detect --verbose --redact --no-banner --exit-code 1
      - name: Tests
        env:
          PYTEST_ADDOPTS: "-k 'not test_generate_proofs_cli_smoke_test'"
          OTEL_ENABLED: "1"
          OTEL_EXPORTER_OTLP_ENDPOINT: "http://127.0.0.1:4318"
          FINE_GRAINED_ROLES: "0"
        run: |
          python -m pytest -q
      - name: Mark Tests OK
        if: success()
        run: |
          mkdir -p out && echo ok > out/tests_ok.txt
      - name: Perf Smoke (W11)
        run: |
          python scripts/perf/quick_bench.py --iters 5 --p95-max-ms 250 --out out/perf_bench.json
      - name: Perf Regression Gate (<= +5% vs prev)
        continue-on-error: true
        run: |
          set -e
          # Try to fetch previous perf benchmark from ci-status branch
          git fetch origin ci-status || true
          if git rev-parse --verify origin/ci-status >/dev/null 2>&1; then
            git show origin/ci-status:ci/perf_bench.json > out/prev_perf_bench.json 2>/dev/null || true
          fi
          python - << 'PY'
          import json, sys, pathlib
          repo = pathlib.Path('.').resolve()
          cur_p = repo/'out'/'perf_bench.json'
          prev_p = repo/'out'/'prev_perf_bench.json'
          if not cur_p.exists():
            print('No current perf report found; skipping regression gate')
            sys.exit(0)
          cur = json.loads(cur_p.read_text())
          worst = float(cur.get('worst_p95_ms', 0.0))
          thr_pct = 0.05
          if prev_p.exists():
            prev = json.loads(prev_p.read_text())
            base = float(prev.get('worst_p95_ms', 0.0)) or 1.0
            allowed = base * (1.0 + thr_pct)
            if worst > allowed:
              print(f'Regression: worst p95 {worst:.2f} ms > allowed {allowed:.2f} ms (base {base:.2f} +20%)')
              sys.exit(1)
          print('Perf regression gate: OK')
          PY
      - name: Mark Perf OK
        if: success()
        run: |
          mkdir -p out && echo ok > out/perf_ok.txt

      - name: Upload perf report
        if: always()
        uses: actions/upload-artifact@v4
        with:
          name: perf-bench-${{ github.sha }}
          path: out/perf_bench.json

      - name: SLO Smoke (in-proc)
        env:
          SLO_MAX_P95_MS: "200"
          SLO_MAX_ERROR_RATE: "0.01"
        run: |
          python scripts/slo_gate/measure_api.py
          python scripts/slo_gate/check_slo.py
      - name: Mark SLO OK
        if: success()
        run: |
          mkdir -p out && echo ok > out/slo_ok.txt

      - name: Setup OPA CLI
        uses: open-policy-agent/setup-opa@v2
        with:
          version: latest
      - name: OPA policy tests (roles)
        continue-on-error: true
        run: |
          opa test policies/security -v
      - name: Governance consistency (smoke)
        run: |
          python scripts/validate_governance_consistency.py && echo ok > out/gov_ok.txt

      - name: Redaction Gate (informational)
        env:
          STRICT_REDACTION: "0"
        run: |
          echo '{"subject":{"name":"Jan KOWALSKI"}, "content":"Brak wrażliwych danych."}' | python scripts/gates/redaction_gate.py

      - name: Metrics smoke (/metrics)
        run: |
          python scripts/smokes/metrics_smoke.py
      - name: Mark metrics smoke OK
        if: success()
        run: |
          echo ok > out/metrics_ok.txt

      - name: OpenAPI smoke (/openapi.json)
        run: |
          python scripts/smokes/openapi_smoke.py
<<<<<<< HEAD
      - name: OpenAPI contract parity (runtime vs docs)
        run: |
          python scripts/validate_openapi_contract.py
      - name: Mark OpenAPI contract OK
        if: success()
        run: |
          echo ok > out/openapi_contract_ok.txt
=======
>>>>>>> ae597338
      - name: QTMP smoke (in-proc)
        run: |
          python scripts/smokes/qtm_smoke.py
      - name: QTMP smoke (sequence + expectation)
        run: |
          python scripts/smokes/qtm_seq_expect_smoke.py
<<<<<<< HEAD
      - name: PQ-Crypto Gate (informational)
        continue-on-error: true
        env:
          PQCRYPTO_REQUIRE: ${{ vars.PQCRYPTO_REQUIRE || '0' }}
          PQCRYPTO_READY: ${{ vars.PQCRYPTO_READY || '0' }}
        run: |
          python scripts/gates/pqcrypto_gate.py || true
=======
>>>>>>> ae597338
      - name: LexQFT coverage smoke
        run: |
          python scripts/smokes/lexqft_smoke.py
      - name: Mark OpenAPI smoke OK
        if: success()
        run: |
          echo ok > out/openapi_ok.txt

      - name: OpenAPI smoke (/openapi.json)
        run: |
          python scripts/smokes/openapi_smoke.py

      - name: Comment PR with perf bench
        if: github.event_name == 'pull_request' && always()
        uses: actions/github-script@v7
        with:
          script: |
            const fs = require('fs');
            let body = '';
            try {
              const data = JSON.parse(fs.readFileSync('out/perf_bench.json', 'utf8'));
              const lines = [];
              lines.push(`### Perf Bench (p95)`);
              lines.push(`Worst p95: ${data.worst_p95_ms.toFixed(2)} ms (threshold ${data.threshold_ms} ms)`);
              lines.push('');
              lines.push('Endpoints:');
              for (const e of data.endpoints) {
                lines.push(`- ${e.method} ${e.path}: p95=${e.p95_ms.toFixed(2)} ms (min=${e.min_ms.toFixed(2)}, max=${e.max_ms.toFixed(2)})`);
              }
              body = lines.join('\n');
            } catch (e) {
              body = 'Perf bench: report not available';
            }
            await github.rest.issues.createComment({
              owner: context.repo.owner,
              repo: context.repo.repo,
              issue_number: context.issue.number,
              body,
            });

      - name: Build PR comment summary
        if: github.event_name == 'pull_request' && always()
        run: |
          set -e
          # Try to fetch previous perf benchmark from ci-status branch
          git fetch origin ci-status || true
          if git rev-parse --verify origin/ci-status >/dev/null 2>&1; then
            git show origin/ci-status:ci/perf_bench.json > out/prev_perf_bench.json 2>/dev/null || true
          fi
          python - << 'PY'
          import json, os, pathlib, urllib.request
          repo = pathlib.Path('.').resolve()
          lines = []
          # Perf current
          perf = None
          try:
              perf = json.loads((repo/'out'/'perf_bench.json').read_text())
          except Exception:
              pass
          # Perf previous
          prev = None
          try:
              prev = json.loads((repo/'out'/'prev_perf_bench.json').read_text())
          except Exception:
              pass
          lines.append('### Perf Bench (p95)')
          if perf:
              worst = float(perf.get('worst_p95_ms', 0.0))
              thr = perf.get('threshold_ms')
              lines.append(f"Worst p95: {worst:.2f} ms (threshold {thr} ms)")
              if prev and 'worst_p95_ms' in prev:
                  delta = worst - float(prev.get('worst_p95_ms', 0.0))
                  sign = '+' if delta >= 0 else ''
                  lines.append(f"Δ vs prev: {sign}{delta:.2f} ms")
              lines.append('')
              lines.append('Endpoints:')
              for e in perf.get('endpoints', []):
                  lines.append(f"- {e['method']} {e['path']}: p95={e['p95_ms']:.2f} ms (min={e['min_ms']:.2f}, max={e['max_ms']:.2f})")
              lines.append('')
          else:
              lines.append('Perf bench: report not available')
          # SLO summary with pass/fail (defaults align with step env)
          try:
              slo = json.loads((repo/'out'/'slo.json').read_text())
              p95 = float(slo.get('p95_ms', 0.0))
              er = float(slo.get('error_rate', 0.0))
              max_p95 = float(os.getenv('SLO_MAX_P95_MS', '300'))
              max_er = float(os.getenv('SLO_MAX_ERROR_RATE', '0.01'))
              ok = (p95 <= max_p95) and (er <= max_er)
              lines.append(f"SLO: p95={p95:.2f} ms (<= {max_p95}), error_rate={er:.4f} (<= {max_er}) => {'✅' if ok else '❌'}")
          except Exception:
              lines.append('SLO: report not available')
          # Smokes
          metrics_ok = (repo/'out'/'metrics_ok.txt').exists()
          openapi_ok = (repo/'out'/'openapi_ok.txt').exists()
          gov_ok = (repo/'out'/'gov_ok.txt').exists()
          lines.append(f"Smokes: metrics={'✅' if metrics_ok else '❌'} openapi={'✅' if openapi_ok else '❌'} governance={'✅' if gov_ok else '❌'}")
          # Local gate ticks
          def _tick(p: str) -> str:
              return '✅' if (repo/'out'/p).exists() else '❌'
          lines.append(f"Gates: style={_tick('style_ok.txt')} lint={_tick('lint_ok.txt')} tests={_tick('tests_ok.txt')} perf={_tick('perf_ok.txt')} slo={_tick('slo_ok.txt')}")
          # PQ-crypto gate (informational)
          try:
              pq = (repo/'out'/'pqcrypto.txt').read_text().strip()
              lines.append(f"PQ-crypto: {pq}")
          except Exception:
              lines.append('PQ-crypto: n/a')
          # Proof Gate related workflow ticks via GitHub API
          try:
              token = os.getenv('GITHUB_TOKEN')
              repo_slug = os.getenv('GITHUB_REPOSITORY')
              sha = os.getenv('GITHUB_SHA')
              req = urllib.request.Request(
                  f"https://api.github.com/repos/{repo_slug}/actions/runs?head_sha={sha}",
                  headers={"Authorization": f"Bearer {token}", "Accept": "application/vnd.github+json"},
              )
              with urllib.request.urlopen(req, timeout=10) as resp:  # nosec B310
                  data = json.loads(resp.read().decode('utf-8'))
                  runs = data.get('workflow_runs') or []
                  want = {
                      'Proof Gate': 'pg',
                      'Gauge-Gate': 'gg',
                      'Path-Coverage-Gate': 'pc',
                      'Boundary-Rebuild-Gate': 'br',
                      'asset-guard': 'ag',
                  }
                  status_map = {v: '❌' for v in want.values()}
                  for r in runs:
                      name = r.get('name')
                      concl = r.get('conclusion')
                      key = want.get(name)
                      if key and concl:
                          status_map[key] = '✅' if concl == 'success' else '❌'
                  lines.append("Workflows: PG={} Gauge={} PathCov={} Boundary={} Assets={}".format(
                      status_map['pg'], status_map['gg'], status_map['pc'], status_map['br'], status_map['ag']
                  ))
          except Exception:
              lines.append('Workflows: (status not available)')
          (repo/'out'/'ci_pr_comment.md').write_text('\n'.join(lines), encoding='utf-8')
          PY

      - name: Comment PR with SLO/Smokes/Perf
        if: github.event_name == 'pull_request' && always()
        uses: actions/github-script@v7
        with:
          script: |
            const fs = require('fs');
            let body = 'CI Summary';
            try { body = fs.readFileSync('out/ci_pr_comment.md','utf8'); } catch(e) {}
            await github.rest.issues.createComment({
              owner: context.repo.owner,
              repo: context.repo.repo,
              issue_number: context.issue.number,
              body,
            });

      - name: Publish CI status to branch
        if: always()
        run: |
          set -e
          git config user.name "github-actions[bot]"
          git config user.email "41898282+github-actions[bot]@users.noreply.github.com"
          git config --global --add safe.directory "$GITHUB_WORKSPACE"

          attempt=0
          max_attempts=5
          until [ $attempt -ge $max_attempts ]; do
            attempt=$((attempt+1))
            echo "[ci-status] Attempt $attempt/$max_attempts"
            # Always refetch latest remote tip
            git fetch origin ci-status || true
            if git rev-parse --verify origin/ci-status >/dev/null 2>&1; then
              git checkout -B ci-status origin/ci-status
            else
              git checkout --orphan ci-status
              git rm -rf . || true
            fi
            mkdir -p ci
            ts="$(date -u +%FT%TZ)"
            printf '%s\n' '{' \
              "  \"repo\": \"${{ github.repository }}\"," \
              "  \"workflow\": \"${{ github.workflow }}\"," \
              "  \"run_id\": \"${{ github.run_id }}\"," \
              "  \"run_number\": \"${{ github.run_number }}\"," \
              "  \"event\": \"${{ github.event_name }}\"," \
              "  \"branch\": \"${{ github.ref_name }}\"," \
              "  \"sha\": \"${{ github.sha }}\"," \
              "  \"status\": \"${{ job.status }}\"," \
              "  \"updated_at\": \"${ts}\"" \
            '}' > ci/status.json
            # Persist latest perf bench for trend comparisons
            if [ -f out/perf_bench.json ]; then
              cp -f out/perf_bench.json ci/perf_bench.json || true
            fi
            git add ci/status.json
            git add ci/perf_bench.json || true
            git commit -m "ci: update status to ${{ job.status }} for ${{ github.sha }}" || echo "No changes"
            if git push origin ci-status; then
              echo "[ci-status] Push OK"
              break
            else
              echo "[ci-status] Push failed (likely race). Retrying..."
              sleep 2
            fi
          done
          if [ $attempt -ge $max_attempts ]; then
            echo "[ci-status] Failed to push after $max_attempts attempts"
            exit 1
          fi


<|MERGE_RESOLUTION|>--- conflicted
+++ resolved
@@ -171,7 +171,6 @@
       - name: OpenAPI smoke (/openapi.json)
         run: |
           python scripts/smokes/openapi_smoke.py
-<<<<<<< HEAD
       - name: OpenAPI contract parity (runtime vs docs)
         run: |
           python scripts/validate_openapi_contract.py
@@ -179,15 +178,12 @@
         if: success()
         run: |
           echo ok > out/openapi_contract_ok.txt
-=======
->>>>>>> ae597338
       - name: QTMP smoke (in-proc)
         run: |
           python scripts/smokes/qtm_smoke.py
       - name: QTMP smoke (sequence + expectation)
         run: |
           python scripts/smokes/qtm_seq_expect_smoke.py
-<<<<<<< HEAD
       - name: PQ-Crypto Gate (informational)
         continue-on-error: true
         env:
@@ -195,8 +191,6 @@
           PQCRYPTO_READY: ${{ vars.PQCRYPTO_READY || '0' }}
         run: |
           python scripts/gates/pqcrypto_gate.py || true
-=======
->>>>>>> ae597338
       - name: LexQFT coverage smoke
         run: |
           python scripts/smokes/lexqft_smoke.py
@@ -407,4 +401,3 @@
             exit 1
           fi
 
-
