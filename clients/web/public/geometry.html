--- conflicted
+++ resolved
@@ -20,7 +20,6 @@
     <meta property="og:type" content="website" />
     <title>CERTEUS • Geometry</title>
     <style>
-<<<<<<< HEAD
       body {
         font-family:
           ui-sans-serif,
@@ -121,42 +120,6 @@
             <option value="pl" selected>PL</option>
             <option value="en">EN</option>
           </select>
-=======
-      body{font-family:ui-sans-serif,system-ui,-apple-system,Segoe UI,Roboto,Arial;margin:0;background:#111315;color:#f2f2f3}
-      .container{max-width:980px;margin:24px auto;padding:0 16px}
-      .card{background:#181b20;border:1px solid #2a2d33;border-radius:12px;padding:16px}
-      h1{margin:0 0 10px;font-size:22px}
-      .row{display:flex;gap:12px;flex-wrap:wrap;align-items:center}
-      .btn{background:#1a1c20;border:1px solid #2a2d33;color:#f2f2f3;padding:8px 12px;border-radius:10px;cursor:pointer}
-      .btn:hover{background:#20242a}
-      .btn:focus, input:focus, .cell:focus{outline:2px solid #3b82f6; outline-offset:2px}
-      .muted{color:#9aa0a6}
-      .grid{display:grid;grid-template-columns:repeat(10, 1fr);gap:2px;margin-top:8px}
-      .cell{width:18px;height:18px;background:#20242a;border-radius:2px;position:relative}
-      .cell[data-v]{background: linear-gradient(180deg, #20242a, #2a2d33)}
-      .spark{height:36px;display:flex;gap:2px;align-items:flex-end}
-      .bar{width:6px;background:#5bbaf2;border-radius:2px}
-      .cell:hover::after{content:attr(data-tip);position:absolute;left:20px;top:-10px;background:#1a1c20;border:1px solid #2a2d33;padding:4px 6px;border-radius:6px;white-space:nowrap;font-size:12px}
-      a{color:#9aa0a6}
-      .pill{display:inline-block;padding:4px 8px;border:1px solid #2a2d33;border-radius:999px;background:#20242a;margin-left:8px}
-    </style>
-  </head>
-  <body>
-    <div class="container">
-      <div class="card">
-        <h1>Geometry • Ricci heatmap <span id="kappa" class="pill">kappa_max: ?</span></h1>
-        <div id="ricci" class="grid"></div>
-        <p class="muted">Lensing map (precedents): <span id="lensing"></span></p>
-        <p class="muted">UB L_T (trend): <span id="ubval" class="pill">?</span></p>
-        <div id="spark" class="spark" aria-label="UB L_T sparkline"></div>
-        <div class="row">
-          <input id="case" class="btn" placeholder="case id (np. LEX-001)" />
-          <button id="geodesic" class="btn">Compute geodesic</button>
-          <button id="lock" class="btn">Lock horizon</button>
-          <button id="hstatus" class="btn">Refresh horizon</button>
-          <span id="status" class="muted"></span>
-          <a id="caseLink" href="#" target="_blank" class="muted">Open case</a>
->>>>>>> e3ceb95e
         </div>
         <div class="card">
           <h1 id="title-ricci">
@@ -206,7 +169,6 @@
           </table>
         </div>
       </div>
-<<<<<<< HEAD
     </main>
     <script>
       async function fetchJSON(url, opts) {
@@ -310,138 +272,6 @@
       document.getElementById("geodesic").addEventListener("click", doGeodesic);
       document.getElementById("lock").addEventListener("click", doLock);
       applyI18n();
-=======
-      <div class="card" style="margin-top:16px;">
-        <h1>CFE • Lensing Map</h1>
-        <div class="row" style="margin-bottom:10px;">
-          <label class="muted">Filter:</label>
-          <label><input type="checkbox" id="fK" aria-label="Filter K_ precedents" checked /> K_</label>
-          <label><input type="checkbox" id="fIII" aria-label="Filter III_ precedents" checked /> III_</label>
-          <label><input type="checkbox" id="fSN" aria-label="Filter SN_ precedents" checked /> SN_</label>
-        </div>
-        <div id="lensingPanel"></div>
-      </div>
-    </div>
-    <script>
-      async function fetchJSON(url, opts){ const r = await fetch(url, opts); const j = await r.json(); return {ok:r.ok, data:j, headers:r.headers} }
-      function paintRicci(kappa){
-        const grid = document.getElementById('ricci'); grid.innerHTML='';
-        for(let i=0;i<100;i++){
-          const v = Math.random()*kappa*100;
-          const d=document.createElement('div'); d.className='cell';
-          const tip = `Ricci[${i}]=${v.toFixed(2)}`;
-          d.dataset.tip = tip;
-          d.setAttribute('aria-label', tip);
-          d.setAttribute('tabindex','0');
-          if(v>0.5) d.dataset.v = '1';
-          grid.appendChild(d);
-        }
-      }
-      let _lastLensingMap = {};
-      function renderLensing(map){
-        _lastLensingMap = map || {};
-        const panel = document.getElementById('lensingPanel');
-        panel.innerHTML = '';
-        const filt = {K:document.getElementById('fK').checked, III:document.getElementById('fIII').checked, SN:document.getElementById('fSN').checked};
-        const entries = Object.entries(map||{}).filter(([k,_])=>{
-          if(k.includes('precedent:K_')) return !!filt.K;
-          if(k.includes('precedent:III_')) return !!filt.III;
-          if(k.includes('precedent:SN_')) return !!filt.SN;
-          return true;
-        }).sort((a,b)=>b[1]-a[1]);
-        for(const [k,v] of entries){
-          const row = document.createElement('div');
-          row.className='row';
-          const lab = document.createElement('div'); lab.className='muted'; lab.style.minWidth='220px'; lab.textContent=k;
-          const bar = document.createElement('div'); bar.style.flex='1'; bar.style.height='8px'; bar.style.background='#2a2d33'; bar.style.borderRadius='6px'; bar.style.position='relative';
-          const fill = document.createElement('div'); fill.style.height='100%'; fill.style.width=Math.round((v||0)*100)+'%'; fill.style.background='#3b82f6'; fill.style.borderRadius='6px'; fill.title = `${k}: ${(v||0).toFixed(3)}`;
-          bar.appendChild(fill);
-          const val = document.createElement('div'); val.className='pill'; val.textContent=(v||0).toFixed(3);
-          row.appendChild(lab); row.appendChild(bar); row.appendChild(val);
-          panel.appendChild(row);
-        }
-      }
-      
-      const _ubSeries = [];
-      function renderSpark(){
-        const wrap = document.getElementById('spark');
-        if(!wrap) return;
-        wrap.innerHTML = '';
-        const max = Math.max(0.01, ..._ubSeries);
-        _ubSeries.slice(-40).forEach(v=>{
-          const b = document.createElement('div');
-          b.className = 'bar';
-          b.style.height = `${Math.max(2, 32 * (v/max))}px`;
-          wrap.appendChild(b);
-        });
-      }
-      async function pollUB(){
-        try{
-          const r = await fetch('/v1/qtm/uncertainty');
-          if(!r.ok) return;
-          const j = await r.json();
-          const v = Number(j.lower_bound||0);
-          if(!Number.isFinite(v)) return;
-          _ubSeries.push(v);
-          const el = document.getElementById('ubval');
-          if(el) el.textContent = String(v);
-          renderSpark();
-        }catch(e){/*noop*/}
-      }
-      
-      async function init(){
-        const cur = await fetchJSON('/v1/cfe/curvature');
-        if(cur.ok){ document.getElementById('kappa').textContent = `kappa_max: ${cur.data.kappa_max}`; paintRicci(cur.data.kappa_max||0.01) }
-        const lm = await fetchJSON('/v1/cfe/lensing');
-        if(lm.ok){ const m = lm.data.lensing_map || {}; document.getElementById('lensing').textContent = Object.keys(m).map(k=>`${k}:${m[k]}`).join(', '); renderLensing(m) }
-        await pollUB();
-        setInterval(pollUB, 3000);
-      }
-      async function doGeodesic(){
-        const cs = document.getElementById('case').value || 'LEX-001';
-        const r = await fetchJSON('/v1/cfe/geodesic', {method:'POST', headers:{'content-type':'application/json'}, body: JSON.stringify({case: cs, facts:{}, norms:{}})});
-        const act = r.headers.get('X-CERTEUS-PCO-cfe.geodesic_action');
-        document.getElementById('status').textContent = r.ok ? `geodesic_action=${act}` : 'error';
-        document.getElementById('caseLink').href = `/v1/ledger/${encodeURIComponent(cs)}/records`;
-        const lm = await fetchJSON(`/v1/cfe/lensing?case_id=${encodeURIComponent(cs)}`);
-        if(lm.ok){ const m = lm.data.lensing_map || {}; document.getElementById('lensing').textContent = Object.keys(m).map(k=>`${k}:${m[k]}`).join(', '); renderLensing(m) }
-      }
-      async function doLock(){
-        const cs = document.getElementById('case').value || 'LEX-001';
-        const r = await fetchJSON('/v1/cfe/horizon', {method:'POST', headers:{'content-type':'application/json'}, body: JSON.stringify({case: cs, lock: true})});
-        const locked = r.headers.get('X-CERTEUS-CFE-Locked');
-        const mass = r.headers.get('X-CERTEUS-PCO-cfe.horizon_mass');
-        document.getElementById('status').textContent = r.ok ? `locked=${locked} mass=${mass}` : 'error';
-        document.getElementById('caseLink').href = `/v1/ledger/${encodeURIComponent(cs)}/records`;
-        const lm = await fetchJSON(`/v1/cfe/lensing?case_id=${encodeURIComponent(cs)}`);
-        if(lm.ok){ const m = lm.data.lensing_map || {}; document.getElementById('lensing').textContent = Object.keys(m).map(k=>`${k}:${m[k]}`).join(', '); renderLensing(m) }
-      }
-      async function doHStatus(){
-        const cs = document.getElementById('case').value || 'LEX-001';
-        const r = await fetchJSON('/v1/cfe/horizon', {method:'POST', headers:{'content-type':'application/json'}, body: JSON.stringify({case: cs})});
-        const locked = r.headers.get('X-CERTEUS-CFE-Locked') || 'false';
-        const mass = r.headers.get('X-CERTEUS-PCO-cfe.horizon_mass') || '0.0';
-        document.getElementById('status').textContent = r.ok ? `locked=${locked} mass=${mass}` : 'error';
-        document.getElementById('caseLink').href = `/v1/ledger/${encodeURIComponent(cs)}/records`;
-        const lm = await fetchJSON(`/v1/cfe/lensing?case_id=${encodeURIComponent(cs)}`);
-        if(lm.ok){ const m = lm.data.lensing_map || {}; document.getElementById('lensing').textContent = Object.keys(m).map(k=>`${k}:${m[k]}`).join(', '); renderLensing(m) }
-      }
-      document.getElementById('geodesic').addEventListener('click', doGeodesic);
-      document.getElementById('lock').addEventListener('click', doLock);
-      document.getElementById('hstatus').addEventListener('click', doHStatus);
-      function rerenderLensing(){ renderLensing(_lastLensingMap); }
-      document.getElementById('fK').addEventListener('change', rerenderLensing);
-      document.getElementById('fIII').addEventListener('change', rerenderLensing);
-      document.getElementById('fSN').addEventListener('change', rerenderLensing);
-      // Keyboard shortcuts: 1->K_, 2->III_, 3->SN_
-      document.addEventListener('keydown', (e)=>{
-        const tag = (document.activeElement||{}).tagName || '';
-        if (tag === 'INPUT' || tag === 'TEXTAREA') return;
-        if (e.key==='1'){ const el=document.getElementById('fK'); el.checked=!el.checked; rerenderLensing(); }
-        if (e.key==='2'){ const el=document.getElementById('fIII'); el.checked=!el.checked; rerenderLensing(); }
-        if (e.key==='3'){ const el=document.getElementById('fSN'); el.checked=!el.checked; rerenderLensing(); }
-      });
->>>>>>> e3ceb95e
       init();
     </script>
     <style>
