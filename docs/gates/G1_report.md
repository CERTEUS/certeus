--- conflicted
+++ resolved
@@ -1,65 +1,41 @@
-```
-# +=============================================================+
-# |                        CERTEUS — DOC                        |
-# +=============================================================+
-# | FILE: certeus/docs/gates/G1_report.md                       |
-# | TYPE: Gate Report — G1 (PASS/FAIL + Checklist)              |
-# | FORGEHEADER: v2                                             |
-# | UPDATED: 2025-09-08Z                                        |
-# +=============================================================+
-```
-
-<<<<<<< HEAD
-# G1 — Raport audytu (PASS/FAIL)
-
-Wynik: READY (czeka na potwierdzenie zielonych checks PR)
-
-## Kryteria G1 (checklista)
-- [ ] ci‑gates zielone (Smoke ubuntu/windows + `ci-gates`) — do potwierdzenia na PR
-- [x] PCO v0.3 przyjęte + testy E2E PASS
-- [x] VALIDATE_PCO (SEC‑PCO) — report‑only włączone, bez krytycznych ostrzeżeń
-- [x] Governance: OPA roles + Governance Pack — spójne, gate PASS
-- [x] SLO/Perf: smoki PASS; próg enforce na tagach release
-- [x] Marketplace Policy Gate / Pack ABI/SemVer Gate — PASS (report‑only)
-- [x] SBOM + provenance artefakty obecne i podpisane (release)
-- [x] OpenAPI contract lint/smoke PASS (lokalnie)
-- [x] A11y/i18n baseline PASS (report‑only)
-- [x] Dokumenty governance (roadmapa, RACI, risks, VERSIONING, ADR, G1_pre_review) — kompletne
-=======
-# G1 — Raport audytu (PASS/FAIL)
-
-Wynik: PENDING (wypełnić po audycie)
-
-## Kryteria G1 (checklista)
-- [ ] ci‑gates zielone (Smoke ubuntu/windows + `ci-gates`)
-- [ ] PCO v0.3 przyjęte + testy E2E PASS
-- [ ] VALIDATE_PCO (SEC‑PCO) — report‑only włączone, bez krytycznych ostrzeżeń
-- [ ] Governance: OPA roles + Governance Pack — spójne, gate PASS
-- [ ] SLO/Perf: smoki PASS; brak krytycznych regresji p95
-- [ ] Marketplace Policy Gate / Pack ABI/SemVer Gate — PASS (report‑only)
-- [ ] SBOM + provenance artefakty obecne i zweryfikowane (report‑only)
-- [ ] OpenAPI contract lint/smoke PASS
-- [ ] A11y/i18n baseline PASS
-- [ ] Dokumenty governance (roadmapa, RACI, risks, VERSIONING, ADR, G1_pre_review) — kompletne
->>>>>>> d7a2539d
-
-## Artefakty i dowody
-- Raporty perf/SLO: `out/perf_bench.json`, `out/slo_metrics.json`
-- SBOM/provenance: artefakty CI
-- Boundary snapshot/diff: `out/boundary_report.json`
-- Log ci‑gates: załącznik do PR
-
-## Jak uruchomić (skrót)
-- Lint/Testy: `python -m ruff check . --fix && python -m ruff format . && python -m pytest -q`
-- CI local (skróty): patrz `docs/runbooks/ci_local.md`
-
-<<<<<<< HEAD
-## Podpisy
-- A0: Codex CLI (bot)  Data: 2025‑09‑08   Decyzja: READY
-- A4: Codex CLI (bot)  A5: Codex CLI (bot)  A6: Codex CLI (bot)  A9: Codex CLI (bot)
-=======
-## Podpisy
-- A0: …  Data: …   Decyzja: PASS/FAIL
-- A4: …  A5: …  A6: …  A9: …
->>>>>>> d7a2539d
-
+```
+# +=============================================================+
+# |                        CERTEUS — DOC                        |
+# +=============================================================+
+# | FILE: certeus/docs/gates/G1_report.md                       |
+# | TYPE: Gate Report — G1 (PASS/FAIL + Checklist)              |
+# | FORGEHEADER: v2                                             |
+# | UPDATED: 2025-09-08Z                                        |
+# +=============================================================+
+```
+
+# G1 — Raport audytu (PASS/FAIL)
+
+Wynik: PENDING (wypełnić po audycie)
+
+## Kryteria G1 (checklista)
+- [ ] ci‑gates zielone (Smoke ubuntu/windows + `ci-gates`)
+- [ ] PCO v0.3 przyjęte + testy E2E PASS
+- [ ] VALIDATE_PCO (SEC‑PCO) — report‑only włączone, bez krytycznych ostrzeżeń
+- [ ] Governance: OPA roles + Governance Pack — spójne, gate PASS
+- [ ] SLO/Perf: smoki PASS; brak krytycznych regresji p95
+- [ ] Marketplace Policy Gate / Pack ABI/SemVer Gate — PASS (report‑only)
+- [ ] SBOM + provenance artefakty obecne i zweryfikowane (report‑only)
+- [ ] OpenAPI contract lint/smoke PASS
+- [ ] A11y/i18n baseline PASS
+- [ ] Dokumenty governance (roadmapa, RACI, risks, VERSIONING, ADR, G1_pre_review) — kompletne
+
+## Artefakty i dowody
+- Raporty perf/SLO: `out/perf_bench.json`, `out/slo_metrics.json`
+- SBOM/provenance: artefakty CI
+- Boundary snapshot/diff: `out/boundary_report.json`
+- Log ci‑gates: załącznik do PR
+
+## Jak uruchomić (skrót)
+- Lint/Testy: `python -m ruff check . --fix && python -m ruff format . && python -m pytest -q`
+- CI local (skróty): patrz `docs/runbooks/ci_local.md`
+
+## Podpisy
+- A0: …  Data: …   Decyzja: PASS/FAIL
+- A4: …  A5: …  A6: …  A9: …
+