{
<<<<<<< HEAD
    "vendor": "intel",
    "product": "sgx",
    "claims": {
        "mr_enclave": "deadbeefcafebabe1234567890abcdef1234567890abcdef1234567890abcdef",
        "mr_signer": "fedcba0987654321abcdef0123456789abcdef0123456789abcdef0123456789",
        "prod_id": 1,
        "svn": 2,
        "attributes": "0x0000000000000001",
        "misc_mask": "0x00000000",
        "config_id": "0000000000000000000000000000000000000000000000000000000000000000",
        "config_svn": 0
    },
    "quote": "deadbeef1234567890abcdef",
    "signature": "stubbed_signature_for_ci_testing",
    "timestamp": "2025-09-06T00:00:00Z",
    "issuer": "stub-tee-attestation-service",
    "note": "Updated attestation for CI tests with vendor/product fields"
=======
  "vendor": "CERT-EUS",
  "product": "BUNKER-TEE-DEMO",
  "claims": {
    "api": "proofgate",
    "profile": "bunker",
    "version": "1.0.0"
  }
>>>>>>> b4a54b39
}<|MERGE_RESOLUTION|>--- conflicted
+++ resolved
@@ -1,23 +1,4 @@
 {
-<<<<<<< HEAD
-    "vendor": "intel",
-    "product": "sgx",
-    "claims": {
-        "mr_enclave": "deadbeefcafebabe1234567890abcdef1234567890abcdef1234567890abcdef",
-        "mr_signer": "fedcba0987654321abcdef0123456789abcdef0123456789abcdef0123456789",
-        "prod_id": 1,
-        "svn": 2,
-        "attributes": "0x0000000000000001",
-        "misc_mask": "0x00000000",
-        "config_id": "0000000000000000000000000000000000000000000000000000000000000000",
-        "config_svn": 0
-    },
-    "quote": "deadbeef1234567890abcdef",
-    "signature": "stubbed_signature_for_ci_testing",
-    "timestamp": "2025-09-06T00:00:00Z",
-    "issuer": "stub-tee-attestation-service",
-    "note": "Updated attestation for CI tests with vendor/product fields"
-=======
   "vendor": "CERT-EUS",
   "product": "BUNKER-TEE-DEMO",
   "claims": {
@@ -25,5 +6,4 @@
     "profile": "bunker",
     "version": "1.0.0"
   }
->>>>>>> b4a54b39
 }