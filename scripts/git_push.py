--- conflicted
+++ resolved
@@ -153,16 +153,12 @@
     host_line = f"https://{user}:{token}@github.com\n"
     repo_line = None
     try:
-<<<<<<< HEAD
-        _proc2 = subprocess.run(["git", "remote", "get-url", "origin"], check=True, capture_output=True, text=True)
-=======
         _proc2 = subprocess.run(
             ["git", "remote", "get-url", "origin"],
             check=True,
             capture_output=True,
             text=True,
         )
->>>>>>> b4a54b39
         origin2 = (_proc2.stdout or "").strip()
         if origin2.startswith("http"):
             repo_line = f"https://{user}:{token}@{origin2.split('://', 1)[1]}\n"
