#!/usr/bin/env python3

# +-------------------------------------------------------------+

# |                          CERTEUS                            |

# +-------------------------------------------------------------+

# | FILE: services/api_gateway/routers/lexqft.py              |

# | ROLE: Project module.                                       |

# | PLIK: services/api_gateway/routers/lexqft.py              |

# | ROLA: Moduł projektu.                                       |

# +-------------------------------------------------------------+

"""

PL: Router FastAPI dla obszaru lexqft / geometria sensu.

EN: FastAPI router for lexqft / geometry of meaning.

"""

# === IMPORTY / IMPORTS ===

from __future__ import annotations

import json
from pathlib import Path

from fastapi import APIRouter, HTTPException, Request, Response
from pydantic import BaseModel, Field

# === KONFIGURACJA / CONFIGURATION ===

# === MODELE / MODELS ===


class TunnelRequest(BaseModel):
    state_uri: str | None = None

    barrier_model: dict | None = None

    evidence_energy: float = Field(ge=0)

    counter_arguments: list[str] | None = None

    # W6 dispute scenarios: optional profile influencing below-barrier probability
    dispute_profile: str | None = Field(
        default=None,
        description="Dispute profile (authority_bias/balanced/evidence_bias/asymmetric)",
    )


class TunnelResponse(BaseModel):
    p_tunnel: float

    min_energy_to_cross: float

    path: list[str]


# === LOGIKA / LOGIC ===

# +=====================================================================+

# |                              CERTEUS                                |

# +=====================================================================+

router = APIRouter(prefix="/v1/lexqft", tags=["lexqft"])

# | FILE: services/api_gateway/routers/lexqft.py                        |

# | ROLE: lexqft endpoints (evidence tunneling)                         |

# +=====================================================================+

_COVERAGE_AGG: list[tuple[float, float, float]] = []  # (gamma, weight, uncaptured)
_COVERAGE_STORE = (
    Path(__file__).resolve().parents[3] / "data" / "lexqft_coverage_state.json"
)
_TUNNEL_LOG = Path(__file__).resolve().parents[3] / "data" / "lexqft_tunnel_log.jsonl"


def _persist_coverage_state() -> None:
    try:
        _COVERAGE_STORE.parent.mkdir(parents=True, exist_ok=True)
        _COVERAGE_STORE.write_text(json.dumps(_COVERAGE_AGG), encoding="utf-8")
    except Exception:
        pass


def append_coverage_contribution(
    gamma: float, weight: float = 1.0, uncaptured: float = 0.0
) -> None:
    """PL/EN: Dodaj wkład do agregatora pokrycia i zapisz stan (bez FastAPI request).

    Safe to import and call from other routers (e.g., FIN) to feed coverage.
    """
    global _COVERAGE_AGG
    _COVERAGE_AGG.append((float(gamma), float(weight), float(uncaptured)))
    _persist_coverage_state()


class BarrierScenario(BaseModel):
    model_id: str
    energy: float
    model_uri: str


@router.get("/tunnel/scenarios", response_model=list[BarrierScenario])
async def tunnel_scenarios() -> list[BarrierScenario]:
    """PL/EN: Przykładowe modele bariery, do szybkich testów scenariuszy.

    Nie jest to kontrakt fizyczny — jedynie katalog demonstracyjny modeli.
    """
    return [
        BarrierScenario(model_id="thin", energy=0.8, model_uri="lexqft://barrier/thin"),
        BarrierScenario(
            model_id="thick", energy=1.5, model_uri="lexqft://barrier/thick"
        ),
        BarrierScenario(
            model_id="stepped", energy=1.2, model_uri="lexqft://barrier/stepped"
        ),
    ]


class CoverageResponse(BaseModel):
    coverage_gamma: float


@router.get("/coverage", response_model=CoverageResponse)
async def coverage() -> CoverageResponse:
    """PL/EN: Telemetria lexqft – gamma pokrycia (agregowana)."""
    global _COVERAGE_AGG
    # lazy-load persisted state if memory empty
    if not _COVERAGE_AGG and _COVERAGE_STORE.exists():
        try:
            raw = json.loads(_COVERAGE_STORE.read_text(encoding="utf-8"))
            _COVERAGE_AGG = [(float(x[0]), float(x[1]), float(x[2])) for x in raw]
        except Exception:
            _COVERAGE_AGG = []
    if _COVERAGE_AGG:
        tot_w = sum(w for _, w, _ in _COVERAGE_AGG) or 1.0
        gamma = sum(g * w for g, w, _ in _COVERAGE_AGG) / tot_w
        try:
            from monitoring.metrics_slo import certeus_lexqft_coverage_gamma

            certeus_lexqft_coverage_gamma.set(float(gamma))
        except Exception:
            pass
        return CoverageResponse(coverage_gamma=round(gamma, 6))
    return CoverageResponse(coverage_gamma=0.953)


@router.post("/tunnel", response_model=TunnelResponse)
async def tunnel(
    req: TunnelRequest, request: Request, response: Response
) -> TunnelResponse:
    from services.api_gateway.limits import enforce_limits

    enforce_limits(request, cost_units=2)

    # Placeholder physics:
    # - If a barrier model is provided, use its energy as the threshold.
    # - Otherwise keep the legacy rule (>=1.0 almost certain).

    e = float(req.evidence_energy)
    min_e = 0.8
    w = 1.0
    v0 = None
    if isinstance(req.barrier_model, dict) and req.barrier_model:
        try:
            # Height/width form
            v0_raw = req.barrier_model.get("V0")
            w_raw = req.barrier_model.get("w")
            be = req.barrier_model.get("energy") or req.barrier_model.get(
                "barrier_energy"
            )
            if v0_raw is not None:
                v0 = max(0.0, float(v0_raw))
                min_e = v0
            if w_raw is not None:
                w = max(0.0, float(w_raw)) or 0.0
            if be is not None and v0 is None:
                min_e = float(be)
        except Exception:
            pass
        # Base probability by ratio e/min_e
        if e >= float(min_e):
            p = 0.95
        else:
            denom = float(min_e) if float(min_e) > 1e-9 else 1.0
            p = max(0.05, (e / denom) * 0.6)
            # WKB-like damping: wider barrier lowers p
            if w > 0.0:
                p = p / (1.0 + 0.5 * max(0.0, w - 1.0))
            # Higher barrier (relative to 1.0) lowers p slightly
            if v0 is not None:
                p = p / (1.0 + 0.3 * max(0.0, v0 - 1.0))
    else:
        p = 0.95 if e >= 1.0 else max(0.05, e * 0.6)

    # Dispute profiles adjustment for E < min_e to satisfy ordering expectations
    try:
        if e < float(min_e):
            prof = (req.dispute_profile or "").strip().lower()
            if prof == "authority_bias":
                p = max(0.05, p * 0.9)
            elif prof == "evidence_bias":
                p = min(0.95, p * 1.15 + 0.02)
            elif prof == "asymmetric":
                p = max(0.05, p * 0.95)
            # balanced -> no change
    except Exception:
        pass

    path = ["start", "barrier", "post-barrier"] if p > 0.5 else ["start", "reflect"]
    resp = TunnelResponse(p_tunnel=round(p, 6), min_energy_to_cross=min_e, path=path)

    # PCO headers: qlaw.tunneling.*
    try:
        response.headers["X-CERTEUS-PCO-qlaw.tunneling.p"] = str(resp.p_tunnel)
        response.headers["X-CERTEUS-PCO-qlaw.tunneling.path"] = "/".join(path)
        response.headers["X-CERTEUS-PCO-qlaw.tunneling.min_energy"] = str(min_e)
        try:
            # Optional model URI passthrough
            model_uri = None
            if isinstance(req.barrier_model, dict):
                model_uri = req.barrier_model.get("model_uri") or req.barrier_model.get(
                    "uri"
                )
            if model_uri:
                response.headers["X-CERTEUS-PCO-qlaw.tunneling.model_uri"] = str(
                    model_uri
                )
        except Exception:
            pass
    except Exception:
        pass

    # Record to Ledger (hash of tunneling outcome)
    try:
        from services.ledger_service.ledger import (
            compute_provenance_hash,
            ledger_service,
        )

        payload = {
            "qlaw.tunneling": {"p": resp.p_tunnel, "path": path, "min_energy": min_e}
        }
        doc_hash = "sha256:" + compute_provenance_hash(payload, include_timestamp=False)
        case_id = req.state_uri or "lexqft-case"
        ledger_service.record_input(case_id=case_id, document_hash=doc_hash)
    except Exception:
        pass

    # Append lightweight log entry (kontr-dowody, model, wynik)
    try:
        from datetime import datetime
        import json as _json

        entry = {
            "ts": datetime.utcnow().isoformat() + "Z",
            "case_id": req.state_uri or "lexqft-case",
            "barrier_energy": float(min_e),
            "p_tunnel": float(resp.p_tunnel),
            "path": path,
            "counter_arguments": req.counter_arguments or [],
        }
        _TUNNEL_LOG.parent.mkdir(parents=True, exist_ok=True)
        with _TUNNEL_LOG.open("a", encoding="utf-8") as fh:
            fh.write(_json.dumps(entry, ensure_ascii=False) + "\n")
        try:
            from monitoring.metrics_slo import certeus_lexqft_tunnel_events_total

            certeus_lexqft_tunnel_events_total.inc()
        except Exception:
            pass
    except Exception:
        pass

    return resp


class CoverageItem(BaseModel):
    gamma: float
    weight: float = 1.0
    uncaptured: float = 0.0


class FinCoverageIn(BaseModel):
    signals: dict[str, float]
    weight: float = 1.0
    uncaptured_base: float = 0.1


@router.post("/coverage/update")
async def coverage_update(items: list[CoverageItem], request: Request) -> dict:
    """PL/EN: Ustaw (zastąp) wkłady ścieżek do pokrycia (gamma, wagi, uncaptured)."""
    from services.api_gateway.limits import enforce_limits

    enforce_limits(request, cost_units=1)
    global _COVERAGE_AGG
    _COVERAGE_AGG = [
        (float(it.gamma), float(it.weight), float(it.uncaptured)) for it in items
    ]
    # persist state
    try:
        _COVERAGE_STORE.parent.mkdir(parents=True, exist_ok=True)
        _COVERAGE_STORE.write_text(json.dumps(_COVERAGE_AGG), encoding="utf-8")
    except Exception:
        pass
    return {"ok": True, "count": len(_COVERAGE_AGG)}


@router.post("/coverage/reset")
async def coverage_reset(request: Request) -> dict:
    """PL/EN: Resetuje stan agregatora pokrycia do wartości domyślnych (empty)."""
    from services.api_gateway.limits import enforce_limits

    enforce_limits(request, cost_units=1)
    global _COVERAGE_AGG
    _COVERAGE_AGG = []
    try:
        if _COVERAGE_STORE.exists():
            _COVERAGE_STORE.unlink()
    except Exception:
        pass
    return {"ok": True}


@router.post("/coverage/from_fin")
async def coverage_from_fin(body: FinCoverageIn, request: Request) -> dict:
    """PL/EN: Wyznacz wkład do pokrycia na podstawie sygnałów FIN.

    Heurystyka:
    - gamma rośnie z sentymentem i maleje z ryzykiem;
      gamma ~= 0.9 + 0.1*sent - 0.2*risk (clamp [0,0.99]).
    - uncaptured: bazuje na uncaptured_base, redukowane przez sentyment i
      zwiększane przez ryzyko (clamp [0,1]).
    - wynik dopisywany do agregatora z wagą `weight`.
    """
    from services.api_gateway.limits import enforce_limits

    enforce_limits(request, cost_units=1)

    sig = {str(k).lower(): float(v) for k, v in (body.signals or {}).items()}

    def _get(sig: dict[str, float], keys: list[str], default: float) -> float:
        for k in keys:
            if k in sig:
                return float(sig[k])
        return float(default)

    sent = _get(sig, ["sentiment", "sent", "sent_score"], 0.5)
    risk = _get(sig, ["risk", "risk_factor", "volatility"], 0.5)
    # Score computed on raw inputs then clamped to [-1,1], finally mapped to [0,1]
    score_raw = float(sent) - float(risk)
    score = max(-1.0, min(1.0, score_raw))
    score01 = (score + 1.0) / 2.0
    # Gamma strictly increasing with score; bounded to [0.6, 0.98]
    gamma = 0.6 + 0.38 * score01
    gamma = max(0.6, min(0.98, float(gamma)))
    # Uncaptured strictly decreasing with score; bounded to [0.0, 0.2]
    unc = 0.2 * (1.0 - score01)
    unc = max(0.0, min(0.2, float(unc)))

    append_coverage_contribution(
        gamma=float(gamma), weight=float(body.weight), uncaptured=float(unc)
    )
    return {
        "gamma": round(float(gamma), 6),
        "uncaptured": round(float(unc), 6),
        "weight": float(body.weight),
    }


# === I/O / ENDPOINTS ===

# === TESTY / TESTS ===


class CoverageState(BaseModel):
    coverage_gamma: float
    uncaptured_mass: float


@router.get("/coverage/state", response_model=CoverageState)
async def coverage_state() -> CoverageState:
    """PL/EN: Zwraca stan agregatora: gamma i łączną uncaptured_mass (ważoną)."""
    if _COVERAGE_AGG:
        tot_w = sum(w for _, w, _ in _COVERAGE_AGG) or 1.0
        gamma = sum(g * w for g, w, _ in _COVERAGE_AGG) / tot_w
        unc = sum(u * w for _, w, u in _COVERAGE_AGG) / tot_w
        from monitoring.metrics_slo import (
            certeus_lexqft_coverage_gamma,
            certeus_lexqft_uncaptured_mass,
        )

        try:
            certeus_lexqft_coverage_gamma.set(float(gamma))
            certeus_lexqft_uncaptured_mass.set(float(unc))
        except Exception:
            pass

        return CoverageState(
            coverage_gamma=round(gamma, 6), uncaptured_mass=round(unc, 6)
        )
    return CoverageState(coverage_gamma=0.953, uncaptured_mass=0.02)


class CoverageContribution(BaseModel):
    gamma: float
    weight: float
    uncaptured: float


@router.get("/coverage/contributions", response_model=list[CoverageContribution])
async def coverage_contributions() -> list[CoverageContribution]:
    """PL/EN: Surowa lista wkładów do pokrycia (gamma, weight, uncaptured)."""
    out: list[CoverageContribution] = []
    for g, w, u in _COVERAGE_AGG:
        out.append(
            CoverageContribution(gamma=float(g), weight=float(w), uncaptured=float(u))
        )
    return out


class TunnelStats(BaseModel):
    count: int
    last_ts: str | None = None


@router.get("/tunnel/stats", response_model=TunnelStats)
async def tunnel_stats() -> TunnelStats:
    """PL/EN: Statystyki tunelowania: liczba wpisów i ostatni timestamp.

    Bazuje na lekkim logu JSONL w `data/lexqft_tunnel_log.jsonl`.
    """
    try:
        if not _TUNNEL_LOG.exists():
            return TunnelStats(count=0, last_ts=None)
        # Count lines and parse last non-empty
        last_ts: str | None = None
        count = 0
        with _TUNNEL_LOG.open("r", encoding="utf-8") as fh:
            for ln in fh:
                s = ln.strip()
                if not s:
                    continue
                count += 1
                last_ts = None  # will set below
            # Re-read last line efficiently
        # Fallback simple read for last line
        try:
            data = _TUNNEL_LOG.read_text(encoding="utf-8").strip().splitlines()
            if data:
                import json as _json

                obj = _json.loads(data[-1])
                last_ts = str(obj.get("ts"))
        except Exception:
            pass
        return TunnelStats(count=int(count), last_ts=last_ts)
    except Exception:
        return TunnelStats(count=0, last_ts=None)


# --- Virtual Pairs (energy budget / debt) -------------------------------------

_VP_STATE: dict[str, dict[str, float | int]] = {}


class VPBudgetIn(BaseModel):
    case: str
    budget: float


class VPSpawnIn(BaseModel):
    case: str
    pairs: int
    energy_per_pair: float


@router.post("/virtual_pairs/reset")
async def vp_reset() -> dict:
    _VP_STATE.clear()
    return {"ok": True}


@router.post("/virtual_pairs/budget")
async def vp_budget(body: VPBudgetIn) -> dict:
    st = _VP_STATE.setdefault(
        str(body.case), {"budget": 0.0, "energy_debt": 0.0, "pairs": 0}
    )
    st["budget"] = float(max(0.0, body.budget))
    st["energy_debt"] = float(st.get("energy_debt") or 0.0)
    st["pairs"] = int(st.get("pairs") or 0)
    return {"case": body.case, "budget": st["budget"], "energy_debt": st["energy_debt"]}


@router.get("/virtual_pairs/state")
async def vp_state(case: str) -> dict:
    st = _VP_STATE.get(str(case)) or {"budget": 0.0, "energy_debt": 0.0, "pairs": 0}
    remaining = float(st["budget"]) - float(st["energy_debt"])
    return {
        "case": case,
        "pairs": int(st["pairs"]),
        "energy_debt": float(st["energy_debt"]),
        "budget": float(st["budget"]),
        "remaining": float(remaining),
    }


@router.post("/virtual_pairs/spawn")
async def vp_spawn(body: VPSpawnIn) -> dict:
    st = _VP_STATE.setdefault(
        str(body.case), {"budget": 0.0, "energy_debt": 0.0, "pairs": 0}
    )
    energy = float(max(0.0, body.energy_per_pair)) * max(0, int(body.pairs))
    remaining = float(st["budget"]) - float(st["energy_debt"])
    if energy > remaining + 1e-12:
        raise HTTPException(status_code=409, detail="over budget")
    st["energy_debt"] = float(st["energy_debt"]) + energy
    st["pairs"] = int(st.get("pairs") or 0) + max(0, int(body.pairs))
    remaining = float(st["budget"]) - float(st["energy_debt"])
    return {
        "case": body.case,
        "pairs": int(st["pairs"]),
        "energy_debt": float(st["energy_debt"]),
        "remaining": float(remaining),
    }


class RenormItemIn(BaseModel):
    uid: str
    authority: float


class RenormItemOut(BaseModel):
    uid: str
    p: float


class RenormRequest(BaseModel):
    case: str | None = None
    items: list[RenormItemIn]


@router.post("/renorm")
async def renorm(body: RenormRequest) -> dict:
    """PL/EN: Renormalize authority weights to probability distribution.

    - Numerical stability: treat extremely small positives as zero to avoid
      denormal underflow drift (scale invariance property).
    - If the sum is zero/non-positive, return a uniform distribution.
    - Otherwise p_i = authority_i / sum(authority) (after clamping).
    """
    import math as _math

    items = list(body.items or [])
    n = len(items)
    if n == 0:
        return {"case": body.case, "dist": [], "entropy": 0.0}

    # Treat extremely small weights as zero using a relative threshold to
    # preserve scale invariance under positive scaling.
    vals = [max(0.0, float(it.authority)) for it in items]
    if vals:
        maxv = max(vals)
    else:
        maxv = 0.0
    REL_EPS = 1e-15
<<<<<<< HEAD
    ABS_EPS = 0.0  # avoid introducing a fixed floor that breaks invariance
=======
    # Absolute floor to eliminate denormals that are not stably representable across
    # scales in IEEE-754 doubles. This preserves practical scale invariance.
    ABS_EPS = 2e-308  # ~ below normal double minimum (2.225e-308)
>>>>>>> b4a54b39
    thr = max(ABS_EPS, maxv * REL_EPS)
    vals = [v if v >= thr else 0.0 for v in vals]
    total = sum(vals)

    if total <= 0.0:
        p = 1.0 / n
        probs = [p] * n
    else:
        probs = [v / total for v in vals]

    dist = [RenormItemOut(uid=str(items[i].uid), p=probs[i]) for i in range(n)]
    # Shannon entropy (nats); ignore p=0 terms
    ent = -sum((p * _math.log(p)) for p in probs if p > 0.0)
<<<<<<< HEAD
    return {"case": body.case, "dist": [d.model_dump() for d in dist], "entropy": float(ent)}
=======
    return {
        "case": body.case,
        "dist": [d.model_dump() for d in dist],
        "entropy": float(ent),
    }
>>>>>>> b4a54b39
<|MERGE_RESOLUTION|>--- conflicted
+++ resolved
@@ -576,13 +576,9 @@
     else:
         maxv = 0.0
     REL_EPS = 1e-15
-<<<<<<< HEAD
-    ABS_EPS = 0.0  # avoid introducing a fixed floor that breaks invariance
-=======
     # Absolute floor to eliminate denormals that are not stably representable across
     # scales in IEEE-754 doubles. This preserves practical scale invariance.
     ABS_EPS = 2e-308  # ~ below normal double minimum (2.225e-308)
->>>>>>> b4a54b39
     thr = max(ABS_EPS, maxv * REL_EPS)
     vals = [v if v >= thr else 0.0 for v in vals]
     total = sum(vals)
@@ -596,12 +592,8 @@
     dist = [RenormItemOut(uid=str(items[i].uid), p=probs[i]) for i in range(n)]
     # Shannon entropy (nats); ignore p=0 terms
     ent = -sum((p * _math.log(p)) for p in probs if p > 0.0)
-<<<<<<< HEAD
-    return {"case": body.case, "dist": [d.model_dump() for d in dist], "entropy": float(ent)}
-=======
     return {
         "case": body.case,
         "dist": [d.model_dump() for d in dist],
         "entropy": float(ent),
-    }
->>>>>>> b4a54b39
+    }