#!/usr/bin/env bash
set -euo pipefail

# Block hard-coded sensitive paths regardless of denylist.txt
mapfile -t STAGED < <(git diff --cached --name-only)
BLOCKED_PATTERNS=(
  ".env"
  ".env.local"
  ".env.*"
  ".devkeys/**"
  "secrets/**"
  "**/*.pem"
  "**/*.key"
  "**/id_rsa*"
  "**/id_ed25519*"
)
viol=()
for f in "${STAGED[@]}"; do
  for pat in "${BLOCKED_PATTERNS[@]}"; do
    if [[ "$f" == $pat ]]; then
      viol+=("$f (matches $pat)")
      break
    fi
  done
done
if (( ${#viol[@]} > 0 )); then
  echo "Commit blocked: sensitive files detected:" >&2
  printf ' - %s\n' "${viol[@]}" >&2
  exit 1
fi

<<<<<<< HEAD
=======
# Block files from denylist (repo-configurable)
REPO_ROOT="$(git rev-parse --show-toplevel)"
DENYLIST_FILE="$REPO_ROOT/tools/automation/denylist.txt"

if [[ -f "$DENYLIST_FILE" ]]; then
  mapfile -t PATTERNS < "$DENYLIST_FILE"
  VIOLATIONS=()
  for p in "${STAGED[@]}"; do
    for pat in "${PATTERNS[@]}"; do
      # Skip comments and empty lines
      [[ -z "$pat" || "$pat" =~ ^# ]] && continue
      if [[ "$p" == $pat ]]; then
        VIOLATIONS+=("$p matches $pat")
        break
      fi
    done
  done
  if (( ${#VIOLATIONS[@]} > 0 )); then
    echo "Commit blocked by denylist patterns:" >&2
    printf ' - %s\n' "${VIOLATIONS[@]}" >&2
    exit 1
  fi
fi

>>>>>>> e3ceb95e
exit 0<|MERGE_RESOLUTION|>--- conflicted
+++ resolved
@@ -29,31 +29,4 @@
   exit 1
 fi
 
-<<<<<<< HEAD
-=======
-# Block files from denylist (repo-configurable)
-REPO_ROOT="$(git rev-parse --show-toplevel)"
-DENYLIST_FILE="$REPO_ROOT/tools/automation/denylist.txt"
-
-if [[ -f "$DENYLIST_FILE" ]]; then
-  mapfile -t PATTERNS < "$DENYLIST_FILE"
-  VIOLATIONS=()
-  for p in "${STAGED[@]}"; do
-    for pat in "${PATTERNS[@]}"; do
-      # Skip comments and empty lines
-      [[ -z "$pat" || "$pat" =~ ^# ]] && continue
-      if [[ "$p" == $pat ]]; then
-        VIOLATIONS+=("$p matches $pat")
-        break
-      fi
-    done
-  done
-  if (( ${#VIOLATIONS[@]} > 0 )); then
-    echo "Commit blocked by denylist patterns:" >&2
-    printf ' - %s\n' "${VIOLATIONS[@]}" >&2
-    exit 1
-  fi
-fi
-
->>>>>>> e3ceb95e
 exit 0