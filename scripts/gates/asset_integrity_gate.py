--- conflicted
+++ resolved
@@ -35,15 +35,11 @@
     pnip = xattrs.get("pnip")
     pco = xattrs.get("pco") or {}
 
-<<<<<<< HEAD
-    if not isinstance(pnip, str) or not pnip.startswith("sha256:") or len(pnip.split(":", 1)[1]) != 64:
-=======
     if (
         not isinstance(pnip, str)
         or not pnip.startswith("sha256:")
         or len(pnip.split(":", 1)[1]) != 64
     ):
->>>>>>> b4a54b39
         return False, "PNIP must be sha256:<64-hex>"
     pnip_hex = pnip.split(":", 1)[1]
 
@@ -78,13 +74,9 @@
         ok_b, msg_b = _check_consistency(xb)
 
         report = {"a": {"ok": ok_a, "msg": msg_a}, "b": {"ok": ok_b, "msg": msg_b}}
-<<<<<<< HEAD
-        (out_dir / "asset_integrity.json").write_text(json.dumps(report, indent=2), encoding="utf-8")
-=======
         (out_dir / "asset_integrity.json").write_text(
             json.dumps(report, indent=2), encoding="utf-8"
         )
->>>>>>> b4a54b39
 
         if not (ok_a and ok_b):
             _fail(f"Asset-Integrity Gate failed: {report}")
