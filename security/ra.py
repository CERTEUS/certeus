--- conflicted
+++ resolved
@@ -25,43 +25,6 @@
     def to_dict(self) -> dict[str, Any]:
         return asdict(self)
 
-<<<<<<< HEAD
-
-def _h_json(obj: Any) -> str:
-    s = json.dumps(obj, sort_keys=True, separators=(",", ":")).encode("utf-8")
-    return hashlib.sha256(s).hexdigest()
-
-
-def parse_attestation_json(p: str | os.PathLike[str]) -> dict[str, Any]:
-    path = Path(p)
-    data = json.loads(path.read_text(encoding="utf-8"))
-    if not isinstance(data, dict):
-        raise ValueError("attestation must be JSON object")
-    return data
-
-
-def extract_fingerprint(attestation: dict[str, Any]) -> RAFingerprint:
-    vendor = str(attestation.get("vendor") or attestation.get("tee_vendor") or "unknown").strip()
-    product = str(attestation.get("product") or attestation.get("tee") or "unknown").strip()
-    hwid = attestation.get("hwid") or attestation.get("device_id")
-    claims = attestation.get("claims") if isinstance(attestation.get("claims"), dict) else attestation
-    meas = _h_json(claims)
-    return RAFingerprint(vendor=vendor, product=product, measurement=meas, hwid=str(hwid) if hwid else None)
-
-
-def verify_fingerprint(obj: dict[str, Any]) -> bool:
-    try:
-        vendor = obj.get("vendor")
-        product = obj.get("product")
-        measurement = obj.get("measurement")
-        return all(isinstance(x, str) and x for x in (vendor, product, measurement)) and len(measurement) == 64
-    except Exception:
-        return False
-
-
-def attestation_from_env() -> dict[str, Any] | None:
-    cand = os.getenv("BUNKER_ATTESTATION_PATH") or (Path("security/bunker/attestation.json").as_posix())
-=======
 
 def _h_json(obj: Any) -> str:
     s = json.dumps(obj, sort_keys=True, separators=(",", ":")).encode("utf-8")
@@ -115,7 +78,6 @@
     cand = os.getenv("BUNKER_ATTESTATION_PATH") or (
         Path("security/bunker/attestation.json").as_posix()
     )
->>>>>>> b4a54b39
     try:
         p = Path(cand)
         if p.exists():
